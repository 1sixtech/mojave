<<<<<<< HEAD
pub mod builder;
pub mod error;

pub use error::BatchSubmitterError;
=======
pub mod committer;
pub mod error;
pub mod notifier;
pub mod types;

pub mod prelude {
    pub use crate::{
        error::{Error, Result},
        types::*,
    };
}
>>>>>>> 2ade5446
<|MERGE_RESOLUTION|>--- conflicted
+++ resolved
@@ -1,9 +1,4 @@
-<<<<<<< HEAD
 pub mod builder;
-pub mod error;
-
-pub use error::BatchSubmitterError;
-=======
 pub mod committer;
 pub mod error;
 pub mod notifier;
@@ -14,5 +9,4 @@
         error::{Error, Result},
         types::*,
     };
-}
->>>>>>> 2ade5446
+}