[package]
name = "mojave-batch-submitter"
version = { workspace = true }
edition = { workspace = true }
authors = { workspace = true }
license = { workspace = true }
homepage = { workspace = true }
repository = { workspace = true }
documentation = { workspace = true }

[dependencies]
<<<<<<< HEAD
bitcoincore-rpc = "0.19.0"
tokio = { version = "1.36.0", features = ["full"] }
anyhow = "1.0.80"
thiserror = "1.0.57"
bitcoin = { workspace = true }
secp256k1 = { workspace = true, features = ["global-context"] }
rand = "0.8.5"
=======
thiserror = { workspace = true }
tokio = { workspace = true, features = ["sync"] }
tracing = { workspace = true }
>>>>>>> 2ade5446
<|MERGE_RESOLUTION|>--- conflicted
+++ resolved
@@ -9,7 +9,6 @@
 documentation = { workspace = true }
 
 [dependencies]
-<<<<<<< HEAD
 bitcoincore-rpc = "0.19.0"
 tokio = { version = "1.36.0", features = ["full"] }
 anyhow = "1.0.80"
@@ -17,8 +16,6 @@
 bitcoin = { workspace = true }
 secp256k1 = { workspace = true, features = ["global-context"] }
 rand = "0.8.5"
-=======
 thiserror = { workspace = true }
 tokio = { workspace = true, features = ["sync"] }
-tracing = { workspace = true }
->>>>>>> 2ade5446
+tracing = { workspace = true }