mod errors;

use crate::errors::{Error, Result};
use ethrex_blockchain::Blockchain;
use ethrex_common::types::{BlobsBundle, Block};
use ethrex_storage::Store;
use ethrex_storage_rollup::StoreRollup;
use mojave_client::{
    MojaveClient,
    types::{ProofResponse, ProofResult, ProverData, Strategy},
};
<<<<<<< HEAD
use reqwest::Url;
use std::sync::Arc;
=======
>>>>>>> b5e90852
use tokio::sync::mpsc::Receiver;
use zkvm_interface::io::ProgramInput;

pub struct ProofCoordinator {
    client: MojaveClient,
    /// Come from the block builder
    proof_data_receiver: Receiver<u64>,
    sequencer_address: String,
}

impl ProofCoordinator {
    pub fn new(
        proof_data_receiver: Receiver<u64>,
        prover_address: &str,
        sequencer_address: String,
<<<<<<< HEAD
        private_key: &str,
    ) -> Result<Self> {
=======
    ) -> Result<Self, ProofCoordinatorError> {
        let prover_url = vec![prover_address.to_string()];
        let client = MojaveClient::builder()
            .prover_urls(&prover_url)
            .build()
            .map_err(ProofCoordinatorError::ClientError)?;

>>>>>>> b5e90852
        Ok(Self {
            client,
            proof_data_receiver,
<<<<<<< HEAD
            prover_url: Url::parse(prover_address).map_err(|e| Error::Custom(e.to_string()))?,
            sequencer_address,
            client: MojaveClient::new(private_key).map_err(|e| Error::Custom(e.to_string()))?,
=======
            sequencer_address: sequencer_address.to_string(),
>>>>>>> b5e90852
        })
    }

    pub async fn process_new_block(&mut self, context: ProofCoordinatorContext) -> Result<()> {
        let batch_number = match self.proof_data_receiver.recv().await {
            Some(batch_number) => batch_number,
            None => return Ok(()),
        };

        let input = match context.create_prover_input(batch_number).await {
            Ok(input) => input,
            Err(e) => return Err(e),
        };

        // send proof input to the prover
        let _job_id = self
            .client
            .request()
            .strategy(Strategy::Sequential)
            .send_proof_input(&input, &self.sequencer_address)
            .await
            .map_err(|e| Error::Custom(e.to_string()))?;

        Ok(())
    }

    pub async fn store_proof(
        &self,
        context: &ProofCoordinatorContext,
        proof_response: ProofResponse,
        batch_number: u64,
    ) -> Result<()> {
        context.store_proof(proof_response, batch_number).await
    }
}

pub struct ProofCoordinatorContext {
    rollup_store: StoreRollup,
    store: Store,
    blockchain: Arc<Blockchain>,
    elasticity_multiplier: u64,
}

impl ProofCoordinatorContext {
    async fn store_proof(&self, proof_response: ProofResponse, batch_number: u64) -> Result<()> {
        let batch_proof = match proof_response.result {
            ProofResult::Proof(proof) => proof,
            ProofResult::Error(err) => {
                return Err(Error::ProofFailed(batch_number, err.to_string()));
            }
        };

        let prover_type = batch_proof.prover_type();
        if self
            .rollup_store
            .get_proof_by_batch_and_type(batch_number, prover_type)
            .await?
            .is_some()
        {
            tracing::info!(
                ?batch_number,
                ?prover_type,
                "A proof was received for a batch and type that is already stored"
            );
        } else {
            // If not, store it
            self.rollup_store
                .store_proof_by_batch_and_type(batch_number, prover_type, batch_proof)
                .await?;
        }

        Ok(())
    }

    pub async fn create_prover_input(&self, batch_number: u64) -> Result<ProverData> {
        let Some(block_numbers) = self
            .rollup_store
            .get_block_numbers_by_batch(batch_number)
            .await?
        else {
            return Err(Error::ItemNotFoundInStore(format!(
                "Batch number {batch_number} not found in store"
            )));
        };

        let blocks = self.fetch_blocks(block_numbers).await?;

        let witness = self
            .blockchain
            .generate_witness_for_blocks(&blocks)
            .await
            .map_err(Error::from)?;

        // Get blobs bundle cached by the L1 Committer (blob, commitment, proof)
        let (blob_commitment, blob_proof) = {
            let blob = self
                .rollup_store
                .get_blobs_by_batch(batch_number)
                .await?
                .ok_or(Error::MissingBlob(batch_number))?;
            let BlobsBundle {
                mut commitments,
                mut proofs,
                ..
            } = BlobsBundle::create_from_blobs(&blob)?;
            match (commitments.pop(), proofs.pop()) {
                (Some(commitment), Some(proof)) => (commitment, proof),
                _ => return Err(Error::MissingBlob(batch_number)),
            }
        };

        tracing::debug!("Created prover input for batch {batch_number}");

        Ok(ProverData {
            batch_number,
            input: ProgramInput {
                db: witness,
                blocks,
                blob_commitment,
                blob_proof,
                elasticity_multiplier: self.elasticity_multiplier,
            },
        })
    }

    async fn fetch_blocks(&self, block_numbers: Vec<u64>) -> Result<Vec<Block>> {
        let mut blocks = vec![];
        for block_number in block_numbers {
            let header = self
                .store
                .get_block_header(block_number)?
                .ok_or(Error::StorageDataIsNone)?;
            let body = self
                .store
                .get_block_body(block_number)
                .await?
                .ok_or(Error::StorageDataIsNone)?;
            blocks.push(Block::new(header, body));
        }
        Ok(blocks)
    }
}<|MERGE_RESOLUTION|>--- conflicted
+++ resolved
@@ -9,11 +9,7 @@
     MojaveClient,
     types::{ProofResponse, ProofResult, ProverData, Strategy},
 };
-<<<<<<< HEAD
-use reqwest::Url;
 use std::sync::Arc;
-=======
->>>>>>> b5e90852
 use tokio::sync::mpsc::Receiver;
 use zkvm_interface::io::ProgramInput;
 
@@ -29,28 +25,17 @@
         proof_data_receiver: Receiver<u64>,
         prover_address: &str,
         sequencer_address: String,
-<<<<<<< HEAD
-        private_key: &str,
     ) -> Result<Self> {
-=======
-    ) -> Result<Self, ProofCoordinatorError> {
         let prover_url = vec![prover_address.to_string()];
         let client = MojaveClient::builder()
             .prover_urls(&prover_url)
             .build()
-            .map_err(ProofCoordinatorError::ClientError)?;
+            .map_err(Error::Client)?;
 
->>>>>>> b5e90852
         Ok(Self {
             client,
             proof_data_receiver,
-<<<<<<< HEAD
-            prover_url: Url::parse(prover_address).map_err(|e| Error::Custom(e.to_string()))?,
-            sequencer_address,
-            client: MojaveClient::new(private_key).map_err(|e| Error::Custom(e.to_string()))?,
-=======
             sequencer_address: sequencer_address.to_string(),
->>>>>>> b5e90852
         })
     }
 
