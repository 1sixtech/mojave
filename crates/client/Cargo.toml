[package]
name = "mojave-client"
version = { workspace = true }
edition = { workspace = true }
authors = { workspace = true }
license = { workspace = true }
homepage = { workspace = true }
repository = { workspace = true }
documentation = { workspace = true }

[dev-dependencies]
mockito = "0.31"

[dependencies]
mojave-signature = { workspace = true }
mojave-prover-lib = { workspace = true }

ethrex-common = { workspace = true }
ethrex-l2-common = { workspace = true }
ethrex-rpc = { workspace = true }
zkvm_interface = { workspace = true }

<<<<<<< HEAD
=======
# mojave
mojave-signature = { workspace = true }

>>>>>>> b9637f91
futures = { workspace = true }
hex = { workspace = true }
reqwest = { workspace = true }
serde = { workspace = true }
serde_json = { workspace = true }
thiserror = { workspace = true }
tracing = { workspace = true }
tokio = { workspace = true, features = ["full"] }<|MERGE_RESOLUTION|>--- conflicted
+++ resolved
@@ -13,19 +13,12 @@
 
 [dependencies]
 mojave-signature = { workspace = true }
-mojave-prover-lib = { workspace = true }
 
 ethrex-common = { workspace = true }
 ethrex-l2-common = { workspace = true }
 ethrex-rpc = { workspace = true }
 zkvm_interface = { workspace = true }
 
-<<<<<<< HEAD
-=======
-# mojave
-mojave-signature = { workspace = true }
-
->>>>>>> b9637f91
 futures = { workspace = true }
 hex = { workspace = true }
 reqwest = { workspace = true }
