--- conflicted
+++ resolved
@@ -1,25 +1,12 @@
 #[derive(Debug, thiserror::Error)]
 pub enum SignatureError {
     #[cfg(feature = "secp256k1")]
-<<<<<<< HEAD
-    // #[cfg(feature = "secp256k1")]
-=======
->>>>>>> 25329091
     #[error("{0}")]
     Ecdsa(#[from] crate::ecdsa::Error),
+    #[cfg(feature = "ed25519")]
+    #[error("{0}")]
+    Eddsa(#[from] crate::eddsa::Error),
     #[cfg(feature = "secp256k1")]
     #[error("secp256k1 signature verification failed")]
     Secp256k1(#[from] secp256k1::Error),
-    #[cfg(feature = "ed25519")]
-    #[error("{0}")]
-    Eddsa(#[from] crate::eddsa::Error),
-<<<<<<< HEAD
-    #[cfg(feature = "secp256k1")]
-    #[error("secp256k1 signature verification failed")]
-    Secp256k1(#[from] secp256k1::Error),
-=======
-    #[cfg(feature = "ed25519")]
-    #[error("ed25519 signature verification failed")]
-    Ed25519(#[from] ed25519_dalek::SignatureError),
->>>>>>> 25329091
 }