--- conflicted
+++ resolved
@@ -2,184 +2,6 @@
 pub mod context;
 pub mod requests;
 
-<<<<<<< HEAD
-use crate::rpc::batchproof::SendBatchProofRequest;
-
-use axum::{Json, Router, extract::State, http::StatusCode, routing::post};
-use ethrex_blockchain::Blockchain;
-use ethrex_common::Bytes;
-use ethrex_p2p::{
-    peer_handler::PeerHandler,
-    sync_manager::SyncManager,
-    types::{Node, NodeRecord},
-};
-use ethrex_rpc::{
-    GasTipEstimator, NodeData, RpcApiContext as L1Context, RpcRequestWrapper, map_eth_requests,
-};
-use ethrex_storage::Store;
-use ethrex_storage_rollup::StoreRollup;
-use mojave_utils::rpc::{
-    error::{Error, Result},
-    types::{RpcRequest, RpcRequestId},
-};
-use serde_json::Value;
-use std::{
-    collections::HashMap,
-    net::SocketAddr,
-    sync::{Arc, Mutex},
-    time::Duration,
-};
-use tokio::{net::TcpListener, sync::Mutex as TokioMutex};
-use tower_http::cors::CorsLayer;
-use tracing::info;
-
-use mojave_utils::rpc::rpc_response;
-
-pub const FILTER_DURATION: Duration = {
-    if cfg!(test) {
-        Duration::from_secs(1)
-    } else {
-        Duration::from_secs(5 * 60)
-    }
-};
-
-#[derive(Clone, Debug)]
-pub struct RpcApiContext {
-    pub l1_context: L1Context,
-    pub rollup_store: StoreRollup,
-}
-
-#[expect(clippy::too_many_arguments)]
-pub async fn start_api(
-    http_addr: SocketAddr,
-    authrpc_addr: SocketAddr,
-    storage: Store,
-    blockchain: Arc<Blockchain>,
-    jwt_secret: Bytes,
-    local_p2p_node: Node,
-    local_node_record: NodeRecord,
-    syncer: SyncManager,
-    peer_handler: PeerHandler,
-    client_version: String,
-    rollup_store: StoreRollup,
-) -> Result<()> {
-    let active_filters = Arc::new(Mutex::new(HashMap::new()));
-    let context = RpcApiContext {
-        l1_context: L1Context {
-            storage,
-            blockchain,
-            active_filters: active_filters.clone(),
-            syncer: Arc::new(syncer),
-            peer_handler,
-            node_data: NodeData {
-                jwt_secret,
-                local_p2p_node,
-                local_node_record,
-                client_version,
-            },
-            gas_tip_estimator: Arc::new(TokioMutex::new(GasTipEstimator::new())),
-        },
-        rollup_store,
-    };
-
-    // Periodically clean up the active filters for the filters endpoints.
-    tokio::task::spawn(async move {
-        let mut interval = tokio::time::interval(FILTER_DURATION);
-        let filters = active_filters.clone();
-        loop {
-            interval.tick().await;
-            tracing::info!("Running filter clean task");
-            ethrex_rpc::clean_outdated_filters(filters.clone(), FILTER_DURATION);
-            tracing::info!("Filter clean task complete");
-        }
-    });
-
-    // All request headers allowed.
-    // All methods allowed.
-    // All origins allowed.
-    // All headers exposed.
-    let cors = CorsLayer::permissive();
-
-    let http_router = Router::new()
-        .route("/", post(handle_http_request))
-        .layer(cors)
-        .with_state(context.clone());
-    let http_listener = TcpListener::bind(http_addr)
-        .await
-        .map_err(|error| Error::Internal(error.to_string()))?;
-    let http_server = axum::serve(http_listener, http_router)
-        .with_graceful_shutdown(ethrex_rpc::shutdown_signal())
-        .into_future();
-    info!("Starting HTTP server at {http_addr}");
-
-    info!("Not starting Auth-RPC server. The address passed as argument is {authrpc_addr}");
-
-    let _ =
-        tokio::try_join!(http_server).inspect_err(|e| info!("Error shutting down servers: {e:?}"));
-    Ok(())
-}
-
-async fn handle_http_request(
-    State(service_context): State<RpcApiContext>,
-    body: String,
-) -> core::result::Result<Json<Value>, StatusCode> {
-    let res = match serde_json::from_str::<RpcRequestWrapper>(&body) {
-        Ok(RpcRequestWrapper::Single(request)) => {
-            let res = map_http_requests(&request, service_context).await;
-            rpc_response(request.id, res).map_err(|_| StatusCode::BAD_REQUEST)?
-        }
-        Ok(RpcRequestWrapper::Multiple(requests)) => {
-            let mut responses = Vec::new();
-            for req in requests {
-                let res = map_http_requests(&req, service_context.clone()).await;
-                responses.push(rpc_response(req.id, res).map_err(|_| StatusCode::BAD_REQUEST)?);
-            }
-            serde_json::to_value(responses).map_err(|_| StatusCode::BAD_REQUEST)?
-        }
-        Err(_) => rpc_response(
-            RpcRequestId::String("".to_string()),
-            Err(Error::BadParams("Invalid request body".to_string())),
-        )
-        .map_err(|_| StatusCode::BAD_REQUEST)?,
-    };
-    Ok(Json(res))
-}
-
-async fn map_http_requests(req: &RpcRequest, context: RpcApiContext) -> Result<Value> {
-    match RpcNamespace::resolve_namespace(req) {
-        Ok(RpcNamespace::Eth) => map_eth_requests(req, context.l1_context).await,
-        Ok(RpcNamespace::Mojave) => map_mojave_requests(req, context).await,
-        Err(err) => Err(err),
-    }
-}
-
-pub async fn map_mojave_requests(req: &RpcRequest, context: RpcApiContext) -> Result<Value> {
-    match req.method.as_str() {
-        "moj_sendProofResponse" => SendBatchProofRequest::call(req, context).await,
-        _ => Err(Error::MethodNotFound(req.method.clone())),
-    }
-}
-
-pub enum RpcNamespace {
-    Eth,
-    Mojave,
-}
-
-impl RpcNamespace {
-    pub fn resolve_namespace(request: &RpcRequest) -> Result<Self> {
-        let mut parts = request.method.split('_');
-        let Some(namespace) = parts.next() else {
-            return Err(Error::MethodNotFound(request.method.clone()));
-        };
-        match namespace {
-            "eth" => Ok(Self::Eth),
-            "moj" => Ok(Self::Mojave),
-            _others => Err(Error::MethodNotFound(request.method.to_owned())),
-        }
-    }
-}
-=======
 pub use api::start_api;
 pub use context::RpcApiContext;
-pub use requests::SendBatchProofRequest;
->>>>>>> b5e90852
+pub use requests::SendBatchProofRequest;