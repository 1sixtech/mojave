mod context;
mod error;
mod service;

pub mod rpc;
pub mod types;

pub use context::BlockProducerContext;
<<<<<<< HEAD
pub use service::BlockProducer;
=======
pub use error::BlockProducerError;
pub use service::{BlockProducer, run};
>>>>>>> b5e90852
<|MERGE_RESOLUTION|>--- conflicted
+++ resolved
@@ -6,9 +6,4 @@
 pub mod types;
 
 pub use context::BlockProducerContext;
-<<<<<<< HEAD
-pub use service::BlockProducer;
-=======
-pub use error::BlockProducerError;
-pub use service::{BlockProducer, run};
->>>>>>> b5e90852
+pub use service::{BlockProducer, run};