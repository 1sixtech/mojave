use crate::{
<<<<<<< HEAD
    BlockProducerContext,
    error::{Error, Result},
=======
    BlockProducerContext, BlockProducerError, rpc::start_api, types::BlockProducerOptions,
>>>>>>> b5e90852
};
use ethrex_common::types::Block;
use mojave_client::{MojaveClient, types::Strategy};
use mojave_node_lib::{
    node::get_client_version,
    types::{MojaveNode, NodeOptions},
    utils::{
        NodeConfigFile, get_authrpc_socket_addr, get_http_socket_addr, read_jwtsecret_file,
        store_node_config_file,
    },
};
use std::{path::PathBuf, time::Duration};
use tokio::sync::{
    mpsc::{self, error::TrySendError},
    oneshot,
};
use tokio_stream::{StreamExt, wrappers::ReceiverStream};
use tracing::error;

pub async fn run(
    node: MojaveNode,
    node_options: &NodeOptions,
    block_producer_options: &BlockProducerOptions,
) -> Result<(), Box<dyn std::error::Error>> {
    let mojave_client = MojaveClient::builder()
        .private_key(block_producer_options.private_key.clone())
        .full_node_urls(&block_producer_options.full_node_addresses)
        .prover_urls(std::slice::from_ref(&block_producer_options.prover_address))
        .build()
        .unwrap_or_else(|error| {
            tracing::error!("Failed to build the client: {}", error);
            std::process::exit(1);
        });

    let context = BlockProducerContext::new(
        node.store.clone(),
        node.blockchain.clone(),
        node.rollup_store.clone(),
        node.genesis.coinbase,
    );
    let block_time = block_producer_options.block_time;
    let block_producer = BlockProducer::start(context, 100);
    tokio::spawn(async move {
        loop {
            match block_producer.build_block().await {
                Ok(block) => mojave_client
                    .request()
                    .strategy(Strategy::Race)
                    .send_broadcast_block(&block)
                    .await
                    .unwrap_or_else(|error| tracing::error!("{}", error)),
                Err(error) => {
                    tracing::error!("Failed to build a block: {}", error);
                }
            }
            tokio::time::sleep(Duration::from_millis(block_time)).await;
        }
    });

    start_api(
        get_http_socket_addr(&node_options.http_addr, &node_options.http_port),
        get_authrpc_socket_addr(&node_options.authrpc_addr, &node_options.authrpc_port),
        node.store,
        node.blockchain,
        read_jwtsecret_file(&node_options.authrpc_jwtsecret)?,
        node.local_p2p_node,
        node.local_node_record.lock().await.clone(),
        node.syncer,
        node.peer_handler,
        get_client_version(),
        node.rollup_store,
    )
    .await?;
    tokio::select! {
        _ = tokio::signal::ctrl_c() => {
            tracing::info!("Shutting down the full node..");
            let node_config_path = PathBuf::from(node.data_dir.clone()).join("node_config.json");
            tracing::info!("Storing config at {:?}...", node_config_path);
            node.cancel_token.cancel();
            let node_config = NodeConfigFile::new(node.peer_table.clone(), node.local_node_record.lock().await.clone()).await;
            store_node_config_file(node_config, node_config_path).await;
            tokio::time::sleep(Duration::from_secs(1)).await;
            tracing::info!("Successfully shut down the full node.");
        }
    }

    Ok(())
}

#[derive(Clone)]
pub struct BlockProducer {
    sender: mpsc::Sender<Message>,
}

impl BlockProducer {
    pub fn start(context: BlockProducerContext, channel_capacity: usize) -> Self {
        let (sender, receiver) = mpsc::channel(channel_capacity);
        let mut receiver = ReceiverStream::new(receiver);

        tokio::spawn(async move {
            while let Some(message) = receiver.next().await {
                handle_message(&context, message).await;
            }

            error!("Block builder stopped because the sender dropped.");
        });
        Self { sender }
    }

    pub async fn build_block(&self) -> Result<Block> {
        let (sender, receiver) = oneshot::channel();
        self.sender
            .try_send(Message::BuildBlock(sender))
            .map_err(|error| match error {
                TrySendError::Full(_) => Error::Full,
                TrySendError::Closed(_) => Error::Stopped,
            })?;
        receiver.await?
    }
}

async fn handle_message(context: &BlockProducerContext, message: Message) {
    match message {
        Message::BuildBlock(sender) => {
            let _ = sender.send(context.build_block().await);
        }
    }
}

#[allow(clippy::large_enum_variant)]
enum Message {
    BuildBlock(oneshot::Sender<Result<Block>>),
}<|MERGE_RESOLUTION|>--- conflicted
+++ resolved
@@ -1,19 +1,16 @@
 use crate::{
-<<<<<<< HEAD
     BlockProducerContext,
     error::{Error, Result},
-=======
-    BlockProducerContext, BlockProducerError, rpc::start_api, types::BlockProducerOptions,
->>>>>>> b5e90852
+    rpc::start_api,
+    types::BlockProducerOptions,
 };
 use ethrex_common::types::Block;
 use mojave_client::{MojaveClient, types::Strategy};
 use mojave_node_lib::{
     node::get_client_version,
-    types::{MojaveNode, NodeOptions},
+    types::{MojaveNode, NodeConfigFile, NodeOptions},
     utils::{
-        NodeConfigFile, get_authrpc_socket_addr, get_http_socket_addr, read_jwtsecret_file,
-        store_node_config_file,
+        get_authrpc_socket_addr, get_http_socket_addr, read_jwtsecret_file, store_node_config_file,
     },
 };
 use std::{path::PathBuf, time::Duration};
@@ -28,7 +25,7 @@
     node: MojaveNode,
     node_options: &NodeOptions,
     block_producer_options: &BlockProducerOptions,
-) -> Result<(), Box<dyn std::error::Error>> {
+) -> Result<()> {
     let mojave_client = MojaveClient::builder()
         .private_key(block_producer_options.private_key.clone())
         .full_node_urls(&block_producer_options.full_node_addresses)
