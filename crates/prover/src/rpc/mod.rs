<<<<<<< HEAD
mod proof;
use proof::{GetJobIdRequest, GetProofRequest};
mod types;
use axum::{Json, Router, extract::State, http::StatusCode, routing::post};
use ethrex_prover_lib::{backends::Backend, prove, to_batch_proof};
use ethrex_rpc::RpcRequestWrapper;
use mojave_client::{
    MojaveClient,
    types::{ProofResponse, ProofResult},
};
use mojave_utils::rpc::{
    error::{Error, Result},
    rpc_response,
    types::{RpcRequest, RpcRequestId},
};
use serde_json::Value;
use std::sync::Arc;
use tokio::{net::TcpListener, sync::mpsc, task::JoinHandle};
use tower_http::cors::CorsLayer;
use tracing::info;
use types::{JobRecord, JobStore, ProverRpcContext, SendProofInputRequest};

pub async fn start_api(
    aligned_mode: bool,
    http_addr: &str,
    private_key: &str,
    queue_capacity: usize,
) -> Result<()> {
    let (job_sender, job_receiver) = mpsc::channel::<JobRecord>(queue_capacity);
    let context = Arc::new(ProverRpcContext {
        aligned_mode,
        job_store: JobStore::default(),
        sender: job_sender,
    });
    tracing::info!(aligned_mode = %aligned_mode, "Prover RPC context initialized");

    // All request headers allowed.
    // All methods allowed.
    // All origins allowed.
    // All headers exposed.
    let cors = CorsLayer::permissive();

    let http_router = Router::new()
        .route("/", post(handle_http_request))
        .layer(cors)
        .with_state(context.clone());
    let http_listener = TcpListener::bind(http_addr)
        .await
        .map_err(|error| Error::Internal(error.to_string()))?;
    tracing::info!(addr = %http_addr, "HTTP server bound");
    let http_server = axum::serve(http_listener, http_router).into_future();
    info!("Starting HTTP server at {http_addr}");

    let client = MojaveClient::new(private_key).map_err(|err| {
        Error::Internal(format!("Error to start client to send proof back: {err}"))
    })?;
    tracing::info!("MojaveClient initialized");

    // Start the proof worker in the background.
    let proof_worker_handle = spawn_proof_worker(context, job_receiver, client);
    tracing::info!("Proof worker task spawned");

    let _ = tokio::try_join!(
        async {
            http_server
                .await
                .map_err(|e| Error::Internal(e.to_string()))
        },
        async {
            proof_worker_handle
                .await
                .map_err(|e| Error::Internal(e.to_string()))
        }
    )
    .inspect_err(|e| tracing::error!("Error shutting down server:{e:?}"));

    Ok(())
}

fn spawn_proof_worker(
    ctx: Arc<ProverRpcContext>,
    mut receiver: mpsc::Receiver<JobRecord>,
    client: MojaveClient,
) -> JoinHandle<()> {
    tokio::spawn(async move {
        tracing::info!("Proof worker started");
        loop {
            match receiver.recv().await {
                Some(job) => {
                    let job_id = job.job_id.clone();
                    tracing::debug!(%job_id, "Worker received job");

                    let batch_number = job.prover_data.batch_number;
                    let program_input = job.prover_data.input;
                    let try_generate_proof = prove(Backend::Exec, program_input, ctx.aligned_mode)
                        .and_then(|output| to_batch_proof(output, ctx.aligned_mode))
                        .map_err(|err| {
                            Error::Internal(format!("Error while generate proof: {err:}"))
                        });

                    let result = match try_generate_proof {
                        Ok(proof) => {
                            tracing::info!(%job_id, %batch_number, "Proof generated");
                            ProofResult::Proof(proof)
                        }
                        Err(e) => {
                            tracing::error!(%job_id, %batch_number, error = %e, "Proof generation failed");
                            ProofResult::Error(e.to_string())
                        }
                    };

                    let proof_response = ProofResponse {
                        job_id: job_id.clone(),
                        batch_number,
                        result,
                    };

                    ctx.job_store
                        .upsert_proof(&job_id, proof_response.clone())
                        .await;
                    match client
                        .send_proof_response(&proof_response, &job.sequencer_url)
                        .await
                    {
                        Ok(_) => {
                            tracing::info!(%job_id, %batch_number, sequencer = %job.sequencer_url, "Proof sent to sequencer");
                        }
                        Err(err) => {
                            tracing::error!("Proof sending error: {:}", err.to_string());
                        }
                    }
                }
                None => {
                    tracing::info!("Proof worker channel closed; stopping");
                    break;
                }
            }
        }
    })
}

async fn handle_http_request(
    State(service_context): State<Arc<ProverRpcContext>>,
    body: String,
) -> core::result::Result<Json<Value>, StatusCode> {
    tracing::trace!(len = body.len(), "Received HTTP request body");
    let res = match serde_json::from_str::<RpcRequestWrapper>(&body) {
        Ok(RpcRequestWrapper::Single(request)) => {
            tracing::debug!(method = %request.method, "Handling single RPC request");
            let res = map_http_requests(&request, service_context).await;
            rpc_response(request.id, res).map_err(|_| StatusCode::BAD_REQUEST)?
        }
        Ok(RpcRequestWrapper::Multiple(requests)) => {
            tracing::debug!(req_count = requests.len(), "Handling batch RPC requests");
            let mut responses = Vec::new();
            for req in requests {
                let res = map_http_requests(&req, service_context.clone()).await;
                responses.push(rpc_response(req.id, res).map_err(|_| StatusCode::BAD_REQUEST)?);
            }
            serde_json::to_value(responses).map_err(|_| StatusCode::BAD_REQUEST)?
        }
        Err(_) => {
            tracing::error!("Invalid request body");
            rpc_response(
                RpcRequestId::String("".to_string()),
                Err(Error::BadParams("Invalid request body".to_string())),
            )
            .map_err(|_| StatusCode::BAD_REQUEST)?
        }
    };
    Ok(Json(res))
}

async fn map_http_requests(req: &RpcRequest, context: Arc<ProverRpcContext>) -> Result<Value> {
    tracing::debug!(method = %req.method, "Dispatching RPC request");
    match RpcNamespace::resolve_namespace(req) {
        Ok(RpcNamespace::Mojave) => map_mojave_requests(req, context).await,
        Err(err) => Err(err),
    }
}

/// Leave this unimplemented for now.
pub async fn map_mojave_requests(
    req: &RpcRequest,
    context: Arc<ProverRpcContext>,
) -> Result<Value> {
    tracing::debug!(method = %req.method, "Handling Mojave namespace request");
    match req.method.as_str() {
        "moj_sendProofInput" => SendProofInputRequest::call(req, context).await,
        "moj_getJobId" => GetJobIdRequest::call(req, context).await,
        "moj_getProof" => GetProofRequest::call(req, context).await,
        _others => Err(Error::MethodNotFound(req.method.clone())),
    }
}

pub enum RpcNamespace {
    Mojave,
}

impl RpcNamespace {
    pub fn resolve_namespace(request: &RpcRequest) -> Result<Self> {
        let mut parts = request.method.split('_');
        let Some(namespace) = parts.next() else {
            return Err(Error::MethodNotFound(request.method.clone()));
        };
        match namespace {
            "mojave" => Ok(Self::Mojave),
            _others => Err(Error::MethodNotFound(request.method.to_owned())),
        }
    }
}
=======
mod api;
pub mod context;
mod requests;
mod tasks;
mod types;

pub use api::start_api;
pub use context::ProverRpcContext;
>>>>>>> b5e90852
<|MERGE_RESOLUTION|>--- conflicted
+++ resolved
@@ -1,216 +1,3 @@
-<<<<<<< HEAD
-mod proof;
-use proof::{GetJobIdRequest, GetProofRequest};
-mod types;
-use axum::{Json, Router, extract::State, http::StatusCode, routing::post};
-use ethrex_prover_lib::{backends::Backend, prove, to_batch_proof};
-use ethrex_rpc::RpcRequestWrapper;
-use mojave_client::{
-    MojaveClient,
-    types::{ProofResponse, ProofResult},
-};
-use mojave_utils::rpc::{
-    error::{Error, Result},
-    rpc_response,
-    types::{RpcRequest, RpcRequestId},
-};
-use serde_json::Value;
-use std::sync::Arc;
-use tokio::{net::TcpListener, sync::mpsc, task::JoinHandle};
-use tower_http::cors::CorsLayer;
-use tracing::info;
-use types::{JobRecord, JobStore, ProverRpcContext, SendProofInputRequest};
-
-pub async fn start_api(
-    aligned_mode: bool,
-    http_addr: &str,
-    private_key: &str,
-    queue_capacity: usize,
-) -> Result<()> {
-    let (job_sender, job_receiver) = mpsc::channel::<JobRecord>(queue_capacity);
-    let context = Arc::new(ProverRpcContext {
-        aligned_mode,
-        job_store: JobStore::default(),
-        sender: job_sender,
-    });
-    tracing::info!(aligned_mode = %aligned_mode, "Prover RPC context initialized");
-
-    // All request headers allowed.
-    // All methods allowed.
-    // All origins allowed.
-    // All headers exposed.
-    let cors = CorsLayer::permissive();
-
-    let http_router = Router::new()
-        .route("/", post(handle_http_request))
-        .layer(cors)
-        .with_state(context.clone());
-    let http_listener = TcpListener::bind(http_addr)
-        .await
-        .map_err(|error| Error::Internal(error.to_string()))?;
-    tracing::info!(addr = %http_addr, "HTTP server bound");
-    let http_server = axum::serve(http_listener, http_router).into_future();
-    info!("Starting HTTP server at {http_addr}");
-
-    let client = MojaveClient::new(private_key).map_err(|err| {
-        Error::Internal(format!("Error to start client to send proof back: {err}"))
-    })?;
-    tracing::info!("MojaveClient initialized");
-
-    // Start the proof worker in the background.
-    let proof_worker_handle = spawn_proof_worker(context, job_receiver, client);
-    tracing::info!("Proof worker task spawned");
-
-    let _ = tokio::try_join!(
-        async {
-            http_server
-                .await
-                .map_err(|e| Error::Internal(e.to_string()))
-        },
-        async {
-            proof_worker_handle
-                .await
-                .map_err(|e| Error::Internal(e.to_string()))
-        }
-    )
-    .inspect_err(|e| tracing::error!("Error shutting down server:{e:?}"));
-
-    Ok(())
-}
-
-fn spawn_proof_worker(
-    ctx: Arc<ProverRpcContext>,
-    mut receiver: mpsc::Receiver<JobRecord>,
-    client: MojaveClient,
-) -> JoinHandle<()> {
-    tokio::spawn(async move {
-        tracing::info!("Proof worker started");
-        loop {
-            match receiver.recv().await {
-                Some(job) => {
-                    let job_id = job.job_id.clone();
-                    tracing::debug!(%job_id, "Worker received job");
-
-                    let batch_number = job.prover_data.batch_number;
-                    let program_input = job.prover_data.input;
-                    let try_generate_proof = prove(Backend::Exec, program_input, ctx.aligned_mode)
-                        .and_then(|output| to_batch_proof(output, ctx.aligned_mode))
-                        .map_err(|err| {
-                            Error::Internal(format!("Error while generate proof: {err:}"))
-                        });
-
-                    let result = match try_generate_proof {
-                        Ok(proof) => {
-                            tracing::info!(%job_id, %batch_number, "Proof generated");
-                            ProofResult::Proof(proof)
-                        }
-                        Err(e) => {
-                            tracing::error!(%job_id, %batch_number, error = %e, "Proof generation failed");
-                            ProofResult::Error(e.to_string())
-                        }
-                    };
-
-                    let proof_response = ProofResponse {
-                        job_id: job_id.clone(),
-                        batch_number,
-                        result,
-                    };
-
-                    ctx.job_store
-                        .upsert_proof(&job_id, proof_response.clone())
-                        .await;
-                    match client
-                        .send_proof_response(&proof_response, &job.sequencer_url)
-                        .await
-                    {
-                        Ok(_) => {
-                            tracing::info!(%job_id, %batch_number, sequencer = %job.sequencer_url, "Proof sent to sequencer");
-                        }
-                        Err(err) => {
-                            tracing::error!("Proof sending error: {:}", err.to_string());
-                        }
-                    }
-                }
-                None => {
-                    tracing::info!("Proof worker channel closed; stopping");
-                    break;
-                }
-            }
-        }
-    })
-}
-
-async fn handle_http_request(
-    State(service_context): State<Arc<ProverRpcContext>>,
-    body: String,
-) -> core::result::Result<Json<Value>, StatusCode> {
-    tracing::trace!(len = body.len(), "Received HTTP request body");
-    let res = match serde_json::from_str::<RpcRequestWrapper>(&body) {
-        Ok(RpcRequestWrapper::Single(request)) => {
-            tracing::debug!(method = %request.method, "Handling single RPC request");
-            let res = map_http_requests(&request, service_context).await;
-            rpc_response(request.id, res).map_err(|_| StatusCode::BAD_REQUEST)?
-        }
-        Ok(RpcRequestWrapper::Multiple(requests)) => {
-            tracing::debug!(req_count = requests.len(), "Handling batch RPC requests");
-            let mut responses = Vec::new();
-            for req in requests {
-                let res = map_http_requests(&req, service_context.clone()).await;
-                responses.push(rpc_response(req.id, res).map_err(|_| StatusCode::BAD_REQUEST)?);
-            }
-            serde_json::to_value(responses).map_err(|_| StatusCode::BAD_REQUEST)?
-        }
-        Err(_) => {
-            tracing::error!("Invalid request body");
-            rpc_response(
-                RpcRequestId::String("".to_string()),
-                Err(Error::BadParams("Invalid request body".to_string())),
-            )
-            .map_err(|_| StatusCode::BAD_REQUEST)?
-        }
-    };
-    Ok(Json(res))
-}
-
-async fn map_http_requests(req: &RpcRequest, context: Arc<ProverRpcContext>) -> Result<Value> {
-    tracing::debug!(method = %req.method, "Dispatching RPC request");
-    match RpcNamespace::resolve_namespace(req) {
-        Ok(RpcNamespace::Mojave) => map_mojave_requests(req, context).await,
-        Err(err) => Err(err),
-    }
-}
-
-/// Leave this unimplemented for now.
-pub async fn map_mojave_requests(
-    req: &RpcRequest,
-    context: Arc<ProverRpcContext>,
-) -> Result<Value> {
-    tracing::debug!(method = %req.method, "Handling Mojave namespace request");
-    match req.method.as_str() {
-        "moj_sendProofInput" => SendProofInputRequest::call(req, context).await,
-        "moj_getJobId" => GetJobIdRequest::call(req, context).await,
-        "moj_getProof" => GetProofRequest::call(req, context).await,
-        _others => Err(Error::MethodNotFound(req.method.clone())),
-    }
-}
-
-pub enum RpcNamespace {
-    Mojave,
-}
-
-impl RpcNamespace {
-    pub fn resolve_namespace(request: &RpcRequest) -> Result<Self> {
-        let mut parts = request.method.split('_');
-        let Some(namespace) = parts.next() else {
-            return Err(Error::MethodNotFound(request.method.clone()));
-        };
-        match namespace {
-            "mojave" => Ok(Self::Mojave),
-            _others => Err(Error::MethodNotFound(request.method.to_owned())),
-        }
-    }
-}
-=======
 mod api;
 pub mod context;
 mod requests;
@@ -218,5 +5,4 @@
 mod types;
 
 pub use api::start_api;
-pub use context::ProverRpcContext;
->>>>>>> b5e90852
+pub use context::ProverRpcContext;