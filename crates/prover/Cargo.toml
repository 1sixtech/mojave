--- conflicted
+++ resolved
@@ -1,5 +1,4 @@
 [package]
-<<<<<<< HEAD
 name = "mojave-prover-lib"
 version = { workspace = true }
 edition = { workspace = true }
@@ -10,64 +9,23 @@
 documentation = { workspace = true }
 
 [dependencies]
+mojave-client = { workspace = true }
 mojave-utils = { workspace = true }
 
-clap = { workspace = true }
-=======
-name = "mojave-prover"
-version = "0.1.0"
-edition = "2024"
 
-[[bin]]
-name = "mojave-prover"
-path = "src/bin/main.rs"
-
-[dependencies]
-# ethrex
->>>>>>> b9637f91
 ethrex-l2-common = { workspace = true }
 ethrex-prover = { workspace = true }
 ethrex-rpc = { workspace = true }
 zkvm_interface = { workspace = true }
-
-<<<<<<< HEAD
-=======
-
-# mojave
-mojave-chain-utils = { workspace = true }
-mojave-client = { workspace = true }
->>>>>>> b9637f91
 
 axum = { workspace = true }
 bincode = { workspace = true }
 clap = { workspace = true }
 hex = { workspace = true }
 reqwest = { workspace = true }
-serde = { workspace = true }
 serde_json = { workspace = true }
 thiserror = { workspace = true }
-tiny-keccak = { workspace = true, features = ["keccak"] }
-tokio = { workspace = true, features = ["sync", "net"] }
-tower-http = { workspace = true, features = ["cors"] }
+tiny-keccak = { workspace = true }
 tracing = { workspace = true }
-
-[dev-dependencies]
-tokio = { workspace = true, features = [
-<<<<<<< HEAD
-	"io-util",
-	"macros",
-	"rt-multi-thread",
-	"time",
-] }
-
-[features]
-default = []
-client = []
-server = ["ethrex-prover"]
-=======
-  "io-util",
-  "macros",
-  "rt-multi-thread",
-  "time",
-] }
->>>>>>> b9637f91
+tokio = { workspace = true }
+tower-http = { workspace = true, features = ["cors"] }