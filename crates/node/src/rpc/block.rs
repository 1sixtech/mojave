use crate::rpc::{RpcApiContext, types::OrderedBlock};
<<<<<<< HEAD
use ethrex_common::types::{Block, BlockBody, Transaction};
use ethrex_rpc::{
    types::{block::RpcBlock, block_identifier::BlockIdentifier},
    utils::RpcRequest,
};
=======
use ethrex_rpc::{RpcErr, utils::RpcRequest};
>>>>>>> b9f4c86d
use mojave_client::types::SignedBlock;
use mojave_signature::Verifier;
use mojave_utils::rpc::error::{Error, Result};
use serde_json::Value;

pub struct SendBroadcastBlockRequest {
    signed_block: SignedBlock,
}

impl SendBroadcastBlockRequest {
    fn get_block_data(req: &Option<Vec<Value>>) -> Result<Self> {
        let params = req
            .as_ref()
            .ok_or(Error::BadParams("No params provided".to_owned()))?;

        if params.len() != 1 {
            return Err(Error::BadParams(format!(
                "Expected exactly 1 parameter (SignedBlock), but {} were provided",
                params.len()
            )));
        }

        let signed_block_param = params
            .first()
            .ok_or(Error::BadParams("Missing SignedBlock parameter".to_owned()))?;

        let signed_block = serde_json::from_value::<SignedBlock>(signed_block_param.clone())?;
        Ok(Self { signed_block })
    }

    pub async fn call(request: &RpcRequest, context: RpcApiContext) -> Result<Value> {
        let data = Self::get_block_data(&request.params)?;

        // Check if the signature and sender are valid. If verification fails, return an error
        // immediately without processing the block.
        data.signed_block
            .verifying_key
            .verify(
                &data.signed_block.block.header.hash(),
                &data.signed_block.signature,
            )
            .map_err(|error| Error::Internal(error.to_string()))?;

<<<<<<< HEAD
        let latest_block_number = context.l1_context.storage.get_latest_block_number().await? + 1;
        let signed_block_number = data.signed_block.block.header.number;
        for block_number in latest_block_number..signed_block_number {
            let block = context
                .eth_client
                .get_block_by_number(BlockIdentifier::Number(block_number))
                .await
                .map_err(|error| Error::Internal(error.to_string()))?;
            let block = rpc_block_to_block(block);
            context.block_queue.push(OrderedBlock(block)).await;
        }
=======
        let signed_block = data.signed_block.block;
        let signed_block_number = signed_block.header.number;
>>>>>>> b9f4c86d

        // Push the signed block to the pending queue for processing
        context
            .pending_signed_blocks
            .push_signed(OrderedBlock(signed_block))
            .await;

        tracing::info!("Received the block number: {}", signed_block_number);
        Ok(Value::Null)
    }
}<|MERGE_RESOLUTION|>--- conflicted
+++ resolved
@@ -1,16 +1,10 @@
 use crate::rpc::{RpcApiContext, types::OrderedBlock};
-<<<<<<< HEAD
-use ethrex_common::types::{Block, BlockBody, Transaction};
-use ethrex_rpc::{
-    types::{block::RpcBlock, block_identifier::BlockIdentifier},
-    utils::RpcRequest,
-};
-=======
-use ethrex_rpc::{RpcErr, utils::RpcRequest};
->>>>>>> b9f4c86d
 use mojave_client::types::SignedBlock;
 use mojave_signature::Verifier;
-use mojave_utils::rpc::error::{Error, Result};
+use mojave_utils::rpc::{
+    error::{Error, Result},
+    types::RpcRequest,
+};
 use serde_json::Value;
 
 pub struct SendBroadcastBlockRequest {
@@ -51,22 +45,8 @@
             )
             .map_err(|error| Error::Internal(error.to_string()))?;
 
-<<<<<<< HEAD
-        let latest_block_number = context.l1_context.storage.get_latest_block_number().await? + 1;
-        let signed_block_number = data.signed_block.block.header.number;
-        for block_number in latest_block_number..signed_block_number {
-            let block = context
-                .eth_client
-                .get_block_by_number(BlockIdentifier::Number(block_number))
-                .await
-                .map_err(|error| Error::Internal(error.to_string()))?;
-            let block = rpc_block_to_block(block);
-            context.block_queue.push(OrderedBlock(block)).await;
-        }
-=======
         let signed_block = data.signed_block.block;
         let signed_block_number = signed_block.header.number;
->>>>>>> b9f4c86d
 
         // Push the signed block to the pending queue for processing
         context
