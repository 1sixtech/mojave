<<<<<<< HEAD
pub mod block;
pub mod block_ingestion;
pub mod transaction;
pub mod types;

use crate::rpc::{
    block::SendBroadcastBlockRequest,
    block_ingestion::ingest_block,
    transaction::SendRawTransactionRequest,
    types::{OrderedBlock, PendingHeap},
};

use axum::{Json, Router, extract::State, http::StatusCode, routing::post};
use ethrex_blockchain::Blockchain;
use ethrex_common::Bytes;
use ethrex_p2p::{
    peer_handler::PeerHandler,
    sync_manager::SyncManager,
    types::{Node, NodeRecord},
};
use ethrex_rpc::{
    ActiveFilters, EthClient, GasTipEstimator, NodeData, RpcApiContext as L1Context, RpcErr,
    RpcRequestWrapper,
};
use ethrex_storage::Store;
use ethrex_storage_rollup::StoreRollup;
use mojave_utils::{
    rpc::{
        error::{Error, Result},
        types::{RpcRequest, RpcRequestId},
    },
    unique_heap::AsyncUniqueHeap,
};
use serde_json::Value;
use std::{
    collections::HashMap,
    net::SocketAddr,
    sync::{Arc, Mutex},
    time::Duration,
};
use tokio::{net::TcpListener, sync::Mutex as TokioMutex, task::JoinHandle};
use tokio_util::sync::CancellationToken;
use tower_http::cors::CorsLayer;
use tracing::info;

use mojave_utils::rpc::rpc_response;

pub const FILTER_DURATION: Duration = {
    if cfg!(test) {
        Duration::from_secs(1)
    } else {
        Duration::from_secs(5 * 60)
    }
};

#[derive(Clone, Debug)]
pub struct RpcApiContext {
    pub l1_context: L1Context,
    pub rollup_store: StoreRollup,
    pub eth_client: EthClient,
    pub block_queue: AsyncUniqueHeap<OrderedBlock, u64>,
    pub pending_signed_blocks: PendingHeap,
}

#[expect(clippy::too_many_arguments)]
pub async fn start_api(
    http_addr: SocketAddr,
    authrpc_addr: SocketAddr,
    storage: Store,
    blockchain: Arc<Blockchain>,
    jwt_secret: Bytes,
    local_p2p_node: Node,
    local_node_record: NodeRecord,
    syncer: SyncManager,
    peer_handler: PeerHandler,
    client_version: String,
    rollup_store: StoreRollup,
    eth_client: EthClient,
    block_queue: AsyncUniqueHeap<OrderedBlock, u64>,
    shutdown_token: CancellationToken,
) -> Result<()> {
    let active_filters = Arc::new(Mutex::new(HashMap::new()));
    let context = RpcApiContext {
        l1_context: L1Context {
            storage,
            blockchain,
            active_filters: active_filters.clone(),
            syncer: Arc::new(syncer),
            peer_handler,
            node_data: NodeData {
                jwt_secret,
                local_p2p_node,
                local_node_record,
                client_version,
            },
            gas_tip_estimator: Arc::new(TokioMutex::new(GasTipEstimator::new())),
        },
        rollup_store,
        eth_client,
        block_queue,
        pending_signed_blocks: PendingHeap::new(),
    };

    // Periodically clean up the active filters for the filters endpoints.
    let filter_handle = spawn_filter_cleanup_task(active_filters.clone(), shutdown_token.clone());
    let block_handle = spawn_block_processing_task(context.clone(), shutdown_token.clone());
    let block_ingestion_handle =
        spawn_block_ingestion_task(context.clone(), shutdown_token.clone());

    // All request headers allowed.
    // All methods allowed.
    // All origins allowed.
    // All headers exposed.
    let cors = CorsLayer::permissive();

    let http_router = Router::new()
        .route("/", post(handle_http_request))
        .layer(cors)
        .with_state(context.clone());
    let http_listener = TcpListener::bind(http_addr)
        .await
        .map_err(|error| Error::Internal(error.to_string()))?;
    let http_server = axum::serve(http_listener, http_router)
        .with_graceful_shutdown(ethrex_rpc::shutdown_signal())
        .into_future();
    info!("Starting HTTP server at {http_addr}");

    info!("Not starting Auth-RPC server. The address passed as argument is {authrpc_addr}");

    let _ = tokio::try_join!(
        async {
            http_server
                .await
                .map_err(|e| RpcErr::Internal(e.to_string()))
        },
        async {
            filter_handle
                .await
                .map_err(|e| RpcErr::Internal(e.to_string()))
        },
        async {
            block_handle
                .await
                .map_err(|e| RpcErr::Internal(e.to_string()))
        },
        async {
            block_ingestion_handle
                .await
                .map_err(|e| RpcErr::Internal(e.to_string()))
        }
    )
    .inspect_err(|e| info!("Error shutting down servers: {e:?}"));

    Ok(())
}

fn spawn_filter_cleanup_task(
    active_filters: ActiveFilters,
    shutdown_token: CancellationToken,
) -> JoinHandle<()> {
    tokio::task::spawn(async move {
        let mut interval = tokio::time::interval(FILTER_DURATION);
        loop {
            tokio::select! {
                _ = interval.tick() => {
                    tracing::info!("Running filter clean task");
                    ethrex_rpc::clean_outdated_filters(active_filters.clone(), FILTER_DURATION);
                    tracing::info!("Filter clean task complete");
                }
                _ = shutdown_token.cancelled() => {
                    tracing::info!("Shutting down filter clean task");
                    break;
                }
            }
        }
    })
}

fn spawn_block_processing_task(
    context: RpcApiContext,
    shutdown_token: CancellationToken,
) -> JoinHandle<()> {
    tokio::task::spawn(async move {
        tracing::info!("Starting block processing loop");
        loop {
            tokio::select! {
                block = context.block_queue.pop_wait() => {
                    let added_block = context.l1_context.blockchain.add_block(&block.0).await;
                    if let Err(added_block) = added_block {
                        tracing::error!(error= %added_block, "failed to add block to blockchain");
                        continue;
                    }

                    let update_block_number = context
                        .l1_context
                        .storage
                        .update_earliest_block_number(block.0.header.number)
                        .await;
                    if let Err(update_block_number) = update_block_number {
                        tracing::error!(error = %update_block_number, "failed to update earliest block number");
                    }

                    let forkchoice_context = context
                        .l1_context
                        .storage
                        .forkchoice_update(
                            None,
                            block.0.header.number,
                            block.0.header.hash(),
                            None,
                            None,
                        )
                        .await;
                    if let Err(forkchoice_context) = forkchoice_context {
                        tracing::error!(error = %forkchoice_context, "failed to update forkchoice");
                    }
                }
                _ = shutdown_token.cancelled() => {
                    tracing::info!("Shutting down block processing loop");
                    break;
                }
            }
        }
    })
}

fn spawn_block_ingestion_task(
    context: RpcApiContext,
    shutdown_token: CancellationToken,
) -> JoinHandle<()> {
    tokio::task::spawn(async move {
        let mut current_block_number =
            match context.l1_context.storage.get_latest_block_number().await {
                Ok(num) => num.saturating_add(1),
                Err(_) => {
                    tracing::error!("Failed to get latest block number from storage");
                    1
                }
            };

        tracing::info!("Starting block ingestion loop @ {current_block_number}");
        loop {
            tokio::select! {
                result = ingest_block(context.clone(), current_block_number) => {
                    match result {
                        Ok(()) => {
                            current_block_number += 1;
                            tracing::info!("Ingested block number: {}", current_block_number - 1);
                        },
                        Err(error) => {
                            tracing::error!("Failed to ingest a block: {}", error);
                        }
                    };
                }
                _ = shutdown_token.cancelled() => {
                    tracing::info!("Shutting down block ingestion loop");
                    break;
                }
            }
        }
    })
}

async fn handle_http_request(
    State(service_context): State<RpcApiContext>,
    body: String,
) -> core::result::Result<Json<Value>, StatusCode> {
    let res = match serde_json::from_str::<RpcRequestWrapper>(&body) {
        Ok(RpcRequestWrapper::Single(request)) => {
            let res = map_http_requests(&request, service_context).await;
            rpc_response(request.id, res).map_err(|_| StatusCode::BAD_REQUEST)?
        }
        Ok(RpcRequestWrapper::Multiple(requests)) => {
            let mut responses = Vec::new();
            for req in requests {
                let res = map_http_requests(&req, service_context.clone()).await;
                responses.push(rpc_response(req.id, res).map_err(|_| StatusCode::BAD_REQUEST)?);
            }
            serde_json::to_value(responses).map_err(|_| StatusCode::BAD_REQUEST)?
        }
        Err(_) => rpc_response(
            RpcRequestId::String("".to_string()),
            Err(Error::BadParams("Invalid request body".to_string())),
        )
        .map_err(|_| StatusCode::BAD_REQUEST)?,
    };
    Ok(Json(res))
}

async fn map_http_requests(req: &RpcRequest, context: RpcApiContext) -> Result<Value> {
    match RpcNamespace::resolve_namespace(req) {
        Ok(RpcNamespace::Eth) => map_eth_requests(req, context).await,
        Ok(RpcNamespace::Mojave) => map_mojave_requests(req, context).await,
        Err(error) => Err(error),
    }
}

pub async fn map_eth_requests(req: &RpcRequest, context: RpcApiContext) -> Result<Value> {
    match req.method.as_str() {
        "eth_sendRawTransaction" => SendRawTransactionRequest::call(req, context)
            .await
            .map_err(|err| Error::Internal(err.to_string())),
        _others => ethrex_rpc::map_eth_requests(req, context.l1_context)
            .await
            .map_err(|err| Error::Internal(err.to_string())),
    }
}

pub async fn map_mojave_requests(req: &RpcRequest, context: RpcApiContext) -> Result<Value> {
    match req.method.as_str() {
        "moj_sendBroadcastBlock" => SendBroadcastBlockRequest::call(req, context).await,
        others => Err(Error::MethodNotFound(others.to_owned())),
    }
}

pub enum RpcNamespace {
    Eth,
    Mojave,
}

impl RpcNamespace {
    pub fn resolve_namespace(request: &RpcRequest) -> Result<Self> {
        let mut parts = request.method.split('_');
        let Some(namespace) = parts.next() else {
            return Err(Error::MethodNotFound(request.method.clone()));
        };
        match namespace {
            "eth" => Ok(Self::Eth),
            "moj" => Ok(Self::Mojave),
            _others => Err(Error::MethodNotFound(request.method.to_owned())),
        }
    }
}

=======
mod api;
pub mod context;
pub mod requests;
mod tasks;
>>>>>>> b5e90852
#[cfg(test)]
mod tests;
mod types;

use crate::rpc::context::RpcApiContext;

pub use api::start_api;<|MERGE_RESOLUTION|>--- conflicted
+++ resolved
@@ -1,348 +1,10 @@
-<<<<<<< HEAD
-pub mod block;
-pub mod block_ingestion;
-pub mod transaction;
-pub mod types;
-
-use crate::rpc::{
-    block::SendBroadcastBlockRequest,
-    block_ingestion::ingest_block,
-    transaction::SendRawTransactionRequest,
-    types::{OrderedBlock, PendingHeap},
-};
-
-use axum::{Json, Router, extract::State, http::StatusCode, routing::post};
-use ethrex_blockchain::Blockchain;
-use ethrex_common::Bytes;
-use ethrex_p2p::{
-    peer_handler::PeerHandler,
-    sync_manager::SyncManager,
-    types::{Node, NodeRecord},
-};
-use ethrex_rpc::{
-    ActiveFilters, EthClient, GasTipEstimator, NodeData, RpcApiContext as L1Context, RpcErr,
-    RpcRequestWrapper,
-};
-use ethrex_storage::Store;
-use ethrex_storage_rollup::StoreRollup;
-use mojave_utils::{
-    rpc::{
-        error::{Error, Result},
-        types::{RpcRequest, RpcRequestId},
-    },
-    unique_heap::AsyncUniqueHeap,
-};
-use serde_json::Value;
-use std::{
-    collections::HashMap,
-    net::SocketAddr,
-    sync::{Arc, Mutex},
-    time::Duration,
-};
-use tokio::{net::TcpListener, sync::Mutex as TokioMutex, task::JoinHandle};
-use tokio_util::sync::CancellationToken;
-use tower_http::cors::CorsLayer;
-use tracing::info;
-
-use mojave_utils::rpc::rpc_response;
-
-pub const FILTER_DURATION: Duration = {
-    if cfg!(test) {
-        Duration::from_secs(1)
-    } else {
-        Duration::from_secs(5 * 60)
-    }
-};
-
-#[derive(Clone, Debug)]
-pub struct RpcApiContext {
-    pub l1_context: L1Context,
-    pub rollup_store: StoreRollup,
-    pub eth_client: EthClient,
-    pub block_queue: AsyncUniqueHeap<OrderedBlock, u64>,
-    pub pending_signed_blocks: PendingHeap,
-}
-
-#[expect(clippy::too_many_arguments)]
-pub async fn start_api(
-    http_addr: SocketAddr,
-    authrpc_addr: SocketAddr,
-    storage: Store,
-    blockchain: Arc<Blockchain>,
-    jwt_secret: Bytes,
-    local_p2p_node: Node,
-    local_node_record: NodeRecord,
-    syncer: SyncManager,
-    peer_handler: PeerHandler,
-    client_version: String,
-    rollup_store: StoreRollup,
-    eth_client: EthClient,
-    block_queue: AsyncUniqueHeap<OrderedBlock, u64>,
-    shutdown_token: CancellationToken,
-) -> Result<()> {
-    let active_filters = Arc::new(Mutex::new(HashMap::new()));
-    let context = RpcApiContext {
-        l1_context: L1Context {
-            storage,
-            blockchain,
-            active_filters: active_filters.clone(),
-            syncer: Arc::new(syncer),
-            peer_handler,
-            node_data: NodeData {
-                jwt_secret,
-                local_p2p_node,
-                local_node_record,
-                client_version,
-            },
-            gas_tip_estimator: Arc::new(TokioMutex::new(GasTipEstimator::new())),
-        },
-        rollup_store,
-        eth_client,
-        block_queue,
-        pending_signed_blocks: PendingHeap::new(),
-    };
-
-    // Periodically clean up the active filters for the filters endpoints.
-    let filter_handle = spawn_filter_cleanup_task(active_filters.clone(), shutdown_token.clone());
-    let block_handle = spawn_block_processing_task(context.clone(), shutdown_token.clone());
-    let block_ingestion_handle =
-        spawn_block_ingestion_task(context.clone(), shutdown_token.clone());
-
-    // All request headers allowed.
-    // All methods allowed.
-    // All origins allowed.
-    // All headers exposed.
-    let cors = CorsLayer::permissive();
-
-    let http_router = Router::new()
-        .route("/", post(handle_http_request))
-        .layer(cors)
-        .with_state(context.clone());
-    let http_listener = TcpListener::bind(http_addr)
-        .await
-        .map_err(|error| Error::Internal(error.to_string()))?;
-    let http_server = axum::serve(http_listener, http_router)
-        .with_graceful_shutdown(ethrex_rpc::shutdown_signal())
-        .into_future();
-    info!("Starting HTTP server at {http_addr}");
-
-    info!("Not starting Auth-RPC server. The address passed as argument is {authrpc_addr}");
-
-    let _ = tokio::try_join!(
-        async {
-            http_server
-                .await
-                .map_err(|e| RpcErr::Internal(e.to_string()))
-        },
-        async {
-            filter_handle
-                .await
-                .map_err(|e| RpcErr::Internal(e.to_string()))
-        },
-        async {
-            block_handle
-                .await
-                .map_err(|e| RpcErr::Internal(e.to_string()))
-        },
-        async {
-            block_ingestion_handle
-                .await
-                .map_err(|e| RpcErr::Internal(e.to_string()))
-        }
-    )
-    .inspect_err(|e| info!("Error shutting down servers: {e:?}"));
-
-    Ok(())
-}
-
-fn spawn_filter_cleanup_task(
-    active_filters: ActiveFilters,
-    shutdown_token: CancellationToken,
-) -> JoinHandle<()> {
-    tokio::task::spawn(async move {
-        let mut interval = tokio::time::interval(FILTER_DURATION);
-        loop {
-            tokio::select! {
-                _ = interval.tick() => {
-                    tracing::info!("Running filter clean task");
-                    ethrex_rpc::clean_outdated_filters(active_filters.clone(), FILTER_DURATION);
-                    tracing::info!("Filter clean task complete");
-                }
-                _ = shutdown_token.cancelled() => {
-                    tracing::info!("Shutting down filter clean task");
-                    break;
-                }
-            }
-        }
-    })
-}
-
-fn spawn_block_processing_task(
-    context: RpcApiContext,
-    shutdown_token: CancellationToken,
-) -> JoinHandle<()> {
-    tokio::task::spawn(async move {
-        tracing::info!("Starting block processing loop");
-        loop {
-            tokio::select! {
-                block = context.block_queue.pop_wait() => {
-                    let added_block = context.l1_context.blockchain.add_block(&block.0).await;
-                    if let Err(added_block) = added_block {
-                        tracing::error!(error= %added_block, "failed to add block to blockchain");
-                        continue;
-                    }
-
-                    let update_block_number = context
-                        .l1_context
-                        .storage
-                        .update_earliest_block_number(block.0.header.number)
-                        .await;
-                    if let Err(update_block_number) = update_block_number {
-                        tracing::error!(error = %update_block_number, "failed to update earliest block number");
-                    }
-
-                    let forkchoice_context = context
-                        .l1_context
-                        .storage
-                        .forkchoice_update(
-                            None,
-                            block.0.header.number,
-                            block.0.header.hash(),
-                            None,
-                            None,
-                        )
-                        .await;
-                    if let Err(forkchoice_context) = forkchoice_context {
-                        tracing::error!(error = %forkchoice_context, "failed to update forkchoice");
-                    }
-                }
-                _ = shutdown_token.cancelled() => {
-                    tracing::info!("Shutting down block processing loop");
-                    break;
-                }
-            }
-        }
-    })
-}
-
-fn spawn_block_ingestion_task(
-    context: RpcApiContext,
-    shutdown_token: CancellationToken,
-) -> JoinHandle<()> {
-    tokio::task::spawn(async move {
-        let mut current_block_number =
-            match context.l1_context.storage.get_latest_block_number().await {
-                Ok(num) => num.saturating_add(1),
-                Err(_) => {
-                    tracing::error!("Failed to get latest block number from storage");
-                    1
-                }
-            };
-
-        tracing::info!("Starting block ingestion loop @ {current_block_number}");
-        loop {
-            tokio::select! {
-                result = ingest_block(context.clone(), current_block_number) => {
-                    match result {
-                        Ok(()) => {
-                            current_block_number += 1;
-                            tracing::info!("Ingested block number: {}", current_block_number - 1);
-                        },
-                        Err(error) => {
-                            tracing::error!("Failed to ingest a block: {}", error);
-                        }
-                    };
-                }
-                _ = shutdown_token.cancelled() => {
-                    tracing::info!("Shutting down block ingestion loop");
-                    break;
-                }
-            }
-        }
-    })
-}
-
-async fn handle_http_request(
-    State(service_context): State<RpcApiContext>,
-    body: String,
-) -> core::result::Result<Json<Value>, StatusCode> {
-    let res = match serde_json::from_str::<RpcRequestWrapper>(&body) {
-        Ok(RpcRequestWrapper::Single(request)) => {
-            let res = map_http_requests(&request, service_context).await;
-            rpc_response(request.id, res).map_err(|_| StatusCode::BAD_REQUEST)?
-        }
-        Ok(RpcRequestWrapper::Multiple(requests)) => {
-            let mut responses = Vec::new();
-            for req in requests {
-                let res = map_http_requests(&req, service_context.clone()).await;
-                responses.push(rpc_response(req.id, res).map_err(|_| StatusCode::BAD_REQUEST)?);
-            }
-            serde_json::to_value(responses).map_err(|_| StatusCode::BAD_REQUEST)?
-        }
-        Err(_) => rpc_response(
-            RpcRequestId::String("".to_string()),
-            Err(Error::BadParams("Invalid request body".to_string())),
-        )
-        .map_err(|_| StatusCode::BAD_REQUEST)?,
-    };
-    Ok(Json(res))
-}
-
-async fn map_http_requests(req: &RpcRequest, context: RpcApiContext) -> Result<Value> {
-    match RpcNamespace::resolve_namespace(req) {
-        Ok(RpcNamespace::Eth) => map_eth_requests(req, context).await,
-        Ok(RpcNamespace::Mojave) => map_mojave_requests(req, context).await,
-        Err(error) => Err(error),
-    }
-}
-
-pub async fn map_eth_requests(req: &RpcRequest, context: RpcApiContext) -> Result<Value> {
-    match req.method.as_str() {
-        "eth_sendRawTransaction" => SendRawTransactionRequest::call(req, context)
-            .await
-            .map_err(|err| Error::Internal(err.to_string())),
-        _others => ethrex_rpc::map_eth_requests(req, context.l1_context)
-            .await
-            .map_err(|err| Error::Internal(err.to_string())),
-    }
-}
-
-pub async fn map_mojave_requests(req: &RpcRequest, context: RpcApiContext) -> Result<Value> {
-    match req.method.as_str() {
-        "moj_sendBroadcastBlock" => SendBroadcastBlockRequest::call(req, context).await,
-        others => Err(Error::MethodNotFound(others.to_owned())),
-    }
-}
-
-pub enum RpcNamespace {
-    Eth,
-    Mojave,
-}
-
-impl RpcNamespace {
-    pub fn resolve_namespace(request: &RpcRequest) -> Result<Self> {
-        let mut parts = request.method.split('_');
-        let Some(namespace) = parts.next() else {
-            return Err(Error::MethodNotFound(request.method.clone()));
-        };
-        match namespace {
-            "eth" => Ok(Self::Eth),
-            "moj" => Ok(Self::Mojave),
-            _others => Err(Error::MethodNotFound(request.method.to_owned())),
-        }
-    }
-}
-
-=======
 mod api;
 pub mod context;
 pub mod requests;
 mod tasks;
->>>>>>> b5e90852
 #[cfg(test)]
 mod tests;
 mod types;
 
 use crate::rpc::context::RpcApiContext;
-
 pub use api::start_api;