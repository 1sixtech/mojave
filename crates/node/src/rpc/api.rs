<<<<<<< HEAD
use crate::rpc::{
    context::RpcApiContext,
    requests::SendBroadcastBlockRequest,
    tasks::spawn_filter_cleanup_task,
    types::{OrderedBlock, PendingHeap},
=======
use crate::{
    pending_heap::PendingHeap,
    rpc::{context::RpcApiContext, tasks::spawn_filter_cleanup_task},
>>>>>>> 0a7bcd52
};
use ethrex_blockchain::Blockchain;
use ethrex_common::Bytes;
use ethrex_p2p::{
    peer_handler::PeerHandler,
    sync_manager::SyncManager,
    types::{Node, NodeRecord},
};
<<<<<<< HEAD
use ethrex_rpc::{
    GasTipEstimator, NodeData, RpcApiContext as L1Context, RpcErr, RpcRequestWrapper,
    map_eth_requests,
    utils::{RpcRequest, RpcRequestId},
};
=======
use ethrex_rpc::{EthClient, GasTipEstimator, NodeData, RpcApiContext as L1Context, RpcErr};
>>>>>>> 0a7bcd52
use ethrex_storage::Store;
use ethrex_storage_rollup::StoreRollup;
use mojave_rpc_core::types::Namespace;
use mojave_rpc_server::{RpcRegistry, RpcService};
use mojave_utils::{ordered_block::OrderedBlock, rpc::error::Result, unique_heap::AsyncUniqueHeap};
use std::{
    collections::HashMap,
    net::SocketAddr,
    sync::{Arc, Mutex},
};
use tokio::{net::TcpListener, sync::Mutex as TokioMutex};
use tokio_util::sync::CancellationToken;
use tracing::info;

#[expect(clippy::too_many_arguments)]
pub async fn start_api(
    http_addr: SocketAddr,
    authrpc_addr: SocketAddr,
    storage: Store,
    blockchain: Arc<Blockchain>,
    jwt_secret: Bytes,
    local_p2p_node: Node,
    local_node_record: NodeRecord,
    syncer: SyncManager,
    peer_handler: PeerHandler,
    client_version: String,
    rollup_store: StoreRollup,
    block_queue: AsyncUniqueHeap<OrderedBlock, u64>,
    shutdown_token: CancellationToken,
) -> Result<()> {
    let active_filters = Arc::new(Mutex::new(HashMap::new()));
    let context = RpcApiContext {
        l1_context: L1Context {
            storage,
            blockchain,
            active_filters: active_filters.clone(),
            syncer: Arc::new(syncer),
            peer_handler,
            node_data: NodeData {
                jwt_secret,
                local_p2p_node,
                local_node_record,
                client_version,
            },
            gas_tip_estimator: Arc::new(TokioMutex::new(GasTipEstimator::new())),
            log_filter_handler: None,
        },
        rollup_store,
        block_queue,
        pending_signed_blocks: PendingHeap::new(),
    };

    // Periodically clean up the active filters for the filters endpoints.
    let filter_handle = spawn_filter_cleanup_task(active_filters.clone(), shutdown_token.clone());

    // Build RPC registry and service
    let mut registry: RpcRegistry<RpcApiContext> = RpcRegistry::new()
        .with_fallback(Namespace::Eth, |req, ctx: RpcApiContext| {
            Box::pin(ethrex_rpc::map_eth_requests(req, ctx.l1_context))
        });
    crate::rpc::handlers::register_moj_sendBroadcastBlock(&mut registry);
    crate::rpc::handlers::register_eth_sendRawTransaction(&mut registry);

    let service = RpcService::new(context.clone(), registry).with_permissive_cors();
    let http_router = service.router();
    let http_listener = TcpListener::bind(http_addr)
        .await
        .map_err(|error| RpcErr::Internal(error.to_string()))?;
    let http_server = axum::serve(http_listener, http_router)
        .with_graceful_shutdown(ethrex_rpc::shutdown_signal())
        .into_future();
    info!("Starting HTTP server at {http_addr}");

    info!("Not starting Auth-RPC server. The address passed as argument is {authrpc_addr}");

    let _ = tokio::try_join!(
        async {
            http_server
                .await
                .map_err(|e| RpcErr::Internal(e.to_string()))
        },
        async {
            filter_handle
                .await
                .map_err(|e| RpcErr::Internal(e.to_string()))
        },
    )
    .inspect_err(|e| info!("Error shutting down servers: {e:?}"));

    Ok(())
<<<<<<< HEAD
}

async fn handle_http_request(
    State(service_context): State<RpcApiContext>,
    body: String,
) -> core::result::Result<Json<Value>, StatusCode> {
    let res = match serde_json::from_str::<RpcRequestWrapper>(&body) {
        Ok(RpcRequestWrapper::Single(request)) => {
            let res = map_http_requests(&request, service_context).await;
            rpc_response(request.id, res).map_err(|_| StatusCode::BAD_REQUEST)?
        }
        Ok(RpcRequestWrapper::Multiple(requests)) => {
            let mut responses = Vec::new();
            for req in requests {
                let res = map_http_requests(&req, service_context.clone()).await;
                responses.push(rpc_response(req.id, res).map_err(|_| StatusCode::BAD_REQUEST)?);
            }
            serde_json::to_value(responses).map_err(|_| StatusCode::BAD_REQUEST)?
        }
        Err(_) => rpc_response(
            RpcRequestId::String("".to_string()),
            Err(RpcErr::BadParams("Invalid request body".to_string())),
        )
        .map_err(|_| StatusCode::BAD_REQUEST)?,
    };
    Ok(Json(res))
}

async fn map_http_requests(req: &RpcRequest, context: RpcApiContext) -> Result<Value> {
    match resolve_namespace(req) {
        Ok(Namespace::Eth) => map_eth_requests(req, context.l1_context).await,
        Ok(Namespace::Mojave) => map_mojave_requests(req, context).await,
        Ok(_) => Err(Error::MethodNotFound(req.method.clone())),
        Err(error) => Err(error),
    }
}

async fn map_mojave_requests(req: &RpcRequest, context: RpcApiContext) -> Result<Value> {
    let method = from_str(&req.method)?;
    match method {
        MojaveRequestMethods::SendBroadcastBlock => {
            SendBroadcastBlockRequest::call(req, context).await
        }
        others => Err(Error::MethodNotFound(to_string(&others)?)),
    }
=======
>>>>>>> 0a7bcd52
}<|MERGE_RESOLUTION|>--- conflicted
+++ resolved
@@ -1,14 +1,6 @@
-<<<<<<< HEAD
-use crate::rpc::{
-    context::RpcApiContext,
-    requests::SendBroadcastBlockRequest,
-    tasks::spawn_filter_cleanup_task,
-    types::{OrderedBlock, PendingHeap},
-=======
 use crate::{
     pending_heap::PendingHeap,
     rpc::{context::RpcApiContext, tasks::spawn_filter_cleanup_task},
->>>>>>> 0a7bcd52
 };
 use ethrex_blockchain::Blockchain;
 use ethrex_common::Bytes;
@@ -17,15 +9,7 @@
     sync_manager::SyncManager,
     types::{Node, NodeRecord},
 };
-<<<<<<< HEAD
-use ethrex_rpc::{
-    GasTipEstimator, NodeData, RpcApiContext as L1Context, RpcErr, RpcRequestWrapper,
-    map_eth_requests,
-    utils::{RpcRequest, RpcRequestId},
-};
-=======
 use ethrex_rpc::{EthClient, GasTipEstimator, NodeData, RpcApiContext as L1Context, RpcErr};
->>>>>>> 0a7bcd52
 use ethrex_storage::Store;
 use ethrex_storage_rollup::StoreRollup;
 use mojave_rpc_core::types::Namespace;
@@ -116,52 +100,4 @@
     .inspect_err(|e| info!("Error shutting down servers: {e:?}"));
 
     Ok(())
-<<<<<<< HEAD
-}
-
-async fn handle_http_request(
-    State(service_context): State<RpcApiContext>,
-    body: String,
-) -> core::result::Result<Json<Value>, StatusCode> {
-    let res = match serde_json::from_str::<RpcRequestWrapper>(&body) {
-        Ok(RpcRequestWrapper::Single(request)) => {
-            let res = map_http_requests(&request, service_context).await;
-            rpc_response(request.id, res).map_err(|_| StatusCode::BAD_REQUEST)?
-        }
-        Ok(RpcRequestWrapper::Multiple(requests)) => {
-            let mut responses = Vec::new();
-            for req in requests {
-                let res = map_http_requests(&req, service_context.clone()).await;
-                responses.push(rpc_response(req.id, res).map_err(|_| StatusCode::BAD_REQUEST)?);
-            }
-            serde_json::to_value(responses).map_err(|_| StatusCode::BAD_REQUEST)?
-        }
-        Err(_) => rpc_response(
-            RpcRequestId::String("".to_string()),
-            Err(RpcErr::BadParams("Invalid request body".to_string())),
-        )
-        .map_err(|_| StatusCode::BAD_REQUEST)?,
-    };
-    Ok(Json(res))
-}
-
-async fn map_http_requests(req: &RpcRequest, context: RpcApiContext) -> Result<Value> {
-    match resolve_namespace(req) {
-        Ok(Namespace::Eth) => map_eth_requests(req, context.l1_context).await,
-        Ok(Namespace::Mojave) => map_mojave_requests(req, context).await,
-        Ok(_) => Err(Error::MethodNotFound(req.method.clone())),
-        Err(error) => Err(error),
-    }
-}
-
-async fn map_mojave_requests(req: &RpcRequest, context: RpcApiContext) -> Result<Value> {
-    let method = from_str(&req.method)?;
-    match method {
-        MojaveRequestMethods::SendBroadcastBlock => {
-            SendBroadcastBlockRequest::call(req, context).await
-        }
-        others => Err(Error::MethodNotFound(to_string(&others)?)),
-    }
-=======
->>>>>>> 0a7bcd52
 }