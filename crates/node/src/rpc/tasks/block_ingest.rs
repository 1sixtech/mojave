--- conflicted
+++ resolved
@@ -5,19 +5,8 @@
 use tokio::task::JoinHandle;
 use tokio_util::sync::CancellationToken;
 
-<<<<<<< HEAD
-pub(crate) async fn ingest_block(context: RpcApiContext, block_number: u64) -> Result<()> {
-    let Some(peeked) = context.pending_signed_blocks.peek().await else {
-        return Err(Error::Internal(
-            "No pending signed blocks, no ingestion needed".into(),
-        ));
-    };
-=======
-use crate::rpc::{RpcApiContext, types::OrderedBlock};
-
 pub(crate) async fn ingest_block(context: RpcApiContext, block_number: u64) -> Result<(), RpcErr> {
     let peeked = context.pending_signed_blocks.peek_wait().await;
->>>>>>> a2ae1a2e
 
     if block_number == peeked.0.header.number {
         // Push the signed block from the pending queue to the block queue.
