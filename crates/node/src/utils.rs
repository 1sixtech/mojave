use crate::{
    error::{Error, Result},
    types::NodeConfigFile,
};
use bytes::Bytes;
use ethrex_p2p::{
    kademlia::Kademlia,
    types::{Node, NodeRecord},
    utils::public_key_from_signing_key,
};
use mojave_utils::network::{MAINNET_BOOTNODES, Network, TESTNET_BOOTNODES};
use secp256k1::SecretKey;
use std::{
    net::{Ipv4Addr, SocketAddr},
    path::{Path, PathBuf},
};
use tracing::{error, info};

impl NodeConfigFile {
    pub async fn new(table: Kademlia, node_record: NodeRecord) -> Self {
        let mut connected_peers = vec![];

        for (_, peer) in table.peers.lock().await.iter() {
            connected_peers.push(peer.node.clone());
        }
        NodeConfigFile {
            known_peers: connected_peers,
            node_record,
        }
    }
}

pub fn read_node_config_file(file_path: PathBuf) -> Result<NodeConfigFile> {
    match std::fs::File::open(file_path) {
        Ok(file) => serde_json::from_reader(file).map_err(Error::SerdeJson),
        Err(e) => Err(Error::Custom(format!("No config file found: {e}"))),
    }
}

pub async fn read_node_config_file_async(file_path: PathBuf) -> Result<NodeConfigFile> {
    match tokio::fs::read(file_path).await {
        Ok(bytes) => serde_json::from_slice(&bytes).map_err(Error::SerdeJson),
        Err(e) => Err(Error::Custom(format!("No config file found: {e}"))),
    }
}

pub async fn store_node_config_file(config: NodeConfigFile, file_path: PathBuf) {
    let json = match serde_json::to_string(&config) {
        Ok(json) => json,
        Err(e) => {
            error!("Could not store config in file: {e:?}");
            return;
        }
    };

    if let Err(e) = tokio::fs::write(file_path, json).await {
        error!("Could not store config in file: {e:?}");
    };
}

pub fn jwtsecret_from_bytes(bytes: &[u8]) -> Result<Bytes> {
    let mut contents = String::from_utf8_lossy(bytes).to_string();
    if contents.starts_with("0x") {
        contents = contents[2..].to_string();
    }
    contents = contents.trim_end_matches('\n').to_string();
    Ok(Bytes::from(hex::decode(contents)?))
}

pub async fn read_jwtsecret_file(jwt_secret_path: &str) -> Result<Bytes> {
    match tokio::fs::read(jwt_secret_path).await {
        Ok(bytes) => jwtsecret_from_bytes(&bytes),
        Err(_) => write_jwtsecret_file(jwt_secret_path).await,
    }
}

pub async fn write_jwtsecret_file(jwt_secret_path: &str) -> Result<Bytes> {
    info!("JWT secret not found in the provided path, generating JWT secret");
    let secret = generate_jwt_secret();
    tokio::fs::write(jwt_secret_path, &secret).await?;
    Ok(Bytes::from(hex::decode(secret)?))
}

pub fn generate_jwt_secret() -> String {
    use rand::Rng;
    let mut rng = rand::thread_rng();
    let mut secret = [0u8; 32];
    rng.fill(&mut secret);
    hex::encode(secret)
}

pub async fn resolve_data_dir(data_dir: &str) -> Result<(PathBuf, String)> {
    let path = match std::env::home_dir() {
        Some(home) => home.join(data_dir),
        None => PathBuf::from(".").join(data_dir),
    };

    // Create the directory in full recursion.
    if let Some(parent) = path.parent() {
        tokio::fs::create_dir_all(parent).await?;
    }

    let s = path
        .to_str()
        .ok_or_else(|| Error::Custom("Invalid UTF-8 in data directory".to_string()))?
        .to_owned();
    Ok((path, s))
}

<<<<<<< HEAD
pub async fn get_bootnodes(
    mut bootnodes: Vec<Node>,
    network: &Network,
    data_dir: &str,
) -> Vec<Node> {
=======
pub async fn get_bootnodes(bootnodes: Vec<Node>, network: &Network, data_dir: &str) -> Vec<Node> {
    const NODE_CONFIG_FILE: &str = "node_config.json";
    let mut bootnodes: Vec<Node> = bootnodes.clone();

>>>>>>> 3591f26b
    match network {
        Network::Mainnet => {
            tracing::info!("Adding mainnet preset bootnodes");
            bootnodes.extend(MAINNET_BOOTNODES.clone());
        }
        Network::Testnet => {
            tracing::info!("Adding testnet preset bootnodes");
            bootnodes.extend(TESTNET_BOOTNODES.clone());
        }
        _ => {}
    }

    if bootnodes.is_empty() {
        tracing::warn!(
            "No bootnodes specified. This node will not be able to connect to the network."
        );
    }

    let config_file = Path::new(data_dir).join(NODE_CONFIG_FILE);

    tracing::info!("Reading known peers from config file {:?}", config_file);

    match read_node_config_file_async(config_file).await {
        Ok(ref mut config) => bootnodes.append(&mut config.known_peers),
        Err(e) => tracing::error!("Could not read from peers file: {e}"),
    };

    bootnodes
}

pub async fn parse_socket_addr(addr: &str, port: &str) -> Result<SocketAddr> {
    let mut addrs = tokio::net::lookup_host(format!("{addr}:{port}")).await?;
    addrs
        .next()
        .ok_or_else(|| Error::Custom(format!("Could not resolve address: {addr}:{port}")))
}

pub async fn get_http_socket_addr(http_addr: &str, http_port: &str) -> Result<SocketAddr> {
    parse_socket_addr(http_addr, http_port).await
}

pub async fn get_authrpc_socket_addr(authrpc_addr: &str, authrpc_port: &str) -> Result<SocketAddr> {
    parse_socket_addr(authrpc_addr, authrpc_port).await
}

pub async fn get_local_p2p_node(
    discovery_addr: &str,
    discovery_port: &str,
    p2p_addr: &str,
    p2p_port: &str,
    signer: &SecretKey,
) -> Result<Node> {
    let udp_socket_addr = parse_socket_addr(discovery_addr, discovery_port).await?;
    let tcp_socket_addr = parse_socket_addr(p2p_addr, p2p_port).await?;

    // TODO: If http.addr is 0.0.0.0 we get the local ip as the one of the node, otherwise we use the provided one.
    // This is fine for now, but we might need to support more options in the future.
    let p2p_node_ip = if udp_socket_addr.ip() == Ipv4Addr::new(0, 0, 0, 0) {
        local_ip_address::local_ip()
    } else {
        Ok(udp_socket_addr.ip())
    }?;

    let local_public_key = public_key_from_signing_key(signer);

    let node = Node::new(
        p2p_node_ip,
        udp_socket_addr.port(),
        tcp_socket_addr.port(),
        local_public_key,
    );

    // TODO Find a proper place to show node information
    // https://github.com/lambdaclass/ethrex/issues/836
    let enode = node.enode_url();
    tracing::info!("Node: {enode}");

    Ok(node)
}

#[cfg(test)]
mod tests {
    use super::*;
    use hex::FromHex;
    use std::{
        path::Path,
        time::{SystemTime, UNIX_EPOCH},
    };
    use tokio::fs;

    // helpers
    fn unique_path(prefix: &str) -> PathBuf {
        let nanos = SystemTime::now()
            .duration_since(UNIX_EPOCH)
            .unwrap()
            .as_nanos();
        std::env::temp_dir().join(format!("{prefix}_{nanos}"))
    }

    // jwt secret / file I/O
    #[test]
    fn jwtsecret_from_bytes_strips_0x_and_newline() {
        // 32bytes(64hex) fixed length
        let hex_str = "0x00112233445566778899aabbccddeeff00112233445566778899aabbccddeeff\n";
        let out = jwtsecret_from_bytes(hex_str.as_bytes()).expect("parse");
        assert_eq!(out.len(), 32);
        assert_eq!(
            hex::encode(&out),
            "00112233445566778899aabbccddeeff00112233445566778899aabbccddeeff"
        );
    }

    #[test]
    fn generate_jwt_secret_is_64_hex_and_decodes_to_32_bytes() {
        let s = generate_jwt_secret();
        assert_eq!(s.len(), 64, "must be 64 hex chars");
        let bytes = Vec::from_hex(&s).expect("valid hex");
        assert_eq!(bytes.len(), 32);
    }

    #[tokio::test]
    async fn write_jwtsecret_file_creates_file_and_returns_bytes() {
        let path = unique_path("jwt_write_test");
        let path_str = path.to_string_lossy().to_string();

        let bytes = write_jwtsecret_file(&path_str).await.expect("write");
        assert_eq!(bytes.len(), 32);

        let on_disk = fs::read(&path_str).await.expect("exists");
        let text = String::from_utf8(on_disk).expect("utf8");
        assert_eq!(text.trim().len(), 64);

        // cleanup
        let _ = fs::remove_file(&path_str).await;
    }

    #[tokio::test]
    async fn read_jwtsecret_file_generates_when_missing() {
        let path = unique_path("jwt_read_test");
        let path_str = path.to_string_lossy().to_string();

        // If there path is missing, it goes to the auto-generate path
        let bytes = read_jwtsecret_file(&path_str).await.expect("read/generate");
        assert_eq!(bytes.len(), 32);

        // Check if the file actually exists
        assert!(Path::new(&path_str).exists());

        // cleanup
        let _ = fs::remove_file(&path_str).await;
    }

    #[tokio::test]
    async fn resolve_data_dir_creates_parent_dirs_and_returns_full_path_string() {
        // it creates parent dirs only, so use "parent/child" form to test
        let suffix = format!(
            "mojave_ut_parent_{}",
            SystemTime::now()
                .duration_since(UNIX_EPOCH)
                .unwrap()
                .as_nanos()
        );
        let data_dir = format!("{suffix}/child");

        let (_, full) = resolve_data_dir(&data_dir).await.expect("ok");
        // the full is in the form of $HOME/…/suffix/child
        let full_path = PathBuf::from(&full);
        let parent = full_path.parent().expect("has parent");
        assert!(parent.exists());

        // cleanup
        let _ = fs::remove_dir_all(parent).await;
    }

    #[tokio::test]
    async fn read_node_config_file_async_missing_returns_custom_error() {
        let missing = unique_path("no_config.json");
        let err = read_node_config_file_async(missing).await.unwrap_err();
        let s = format!("{err:?}").to_lowercase();
        assert!(s.contains("no config file"));
    }

    #[test]
    fn read_node_config_file_missing_returns_custom_error() {
        let missing = unique_path("no_sync.json");
        let err = read_node_config_file(missing).unwrap_err();
        let s = format!("{err:?}").to_lowercase();
        assert!(s.contains("no config file"));
    }

    #[tokio::test]
    async fn get_bootnodes_adds_mainnet_presets_when_empty_and_missing_config() {
        let tmp = unique_path("bootnodes_mainnet_dir");
        fs::create_dir_all(&tmp).await.unwrap();

        let out = get_bootnodes(vec![], &Network::Mainnet, tmp.to_str().unwrap()).await;
        // depend on preset being at least 1

        assert!(out.len() >= mojave_utils::network::MAINNET_BOOTNODES.len());

        let _ = fs::remove_dir_all(&tmp).await;
    }

    #[tokio::test]
    async fn get_bootnodes_returns_input_when_dev_and_no_config() {
        let secret_key = SecretKey::new(&mut rand::thread_rng());
        let pub_key = public_key_from_signing_key(&secret_key);
        let node = Node::new("127.0.0.1".parse().unwrap(), 30304, 30305, pub_key);

        let tmp = unique_path("bootnodes_dev_dir");
        fs::create_dir_all(&tmp).await.unwrap();

        let out = get_bootnodes(
            vec![node.clone()],
            &Network::DefaultNet,
            tmp.to_str().unwrap(),
        )
        .await;
        assert_eq!(out.len(), 1);

        let _ = fs::remove_dir_all(&tmp).await;
    }

    #[tokio::test]
    async fn parse_socket_addr_ok_and_helpers_delegate() {
        let socket_addr1 = parse_socket_addr("127.0.0.1", "18123").await.unwrap();
        assert_eq!(socket_addr1.port(), 18123);

        let socket_addr2 = get_http_socket_addr("localhost", "18124").await.unwrap();
        assert_eq!(socket_addr2.port(), 18124);

        let socket_addr3 = get_authrpc_socket_addr("127.0.0.1", "18125").await.unwrap();
        assert_eq!(socket_addr3.port(), 18125);
    }

    #[tokio::test]
    async fn parse_socket_addr_invalid_host_errors() {
        let err = parse_socket_addr("invalid.domain.com", "80")
            .await
            .unwrap_err();

        let s = format!("{err:?}").to_lowercase();
        assert!(s.contains("could not") || s.contains("failed") || s.contains("resolve"));
    }

    #[tokio::test]
    async fn get_local_p2p_node_uses_local_ip_when_discovery_is_0_0_0_0() {
        let secret_key = SecretKey::new(&mut rand::thread_rng());
        let node = get_local_p2p_node("0.0.0.0", "30304", "127.0.0.1", "30305", &secret_key)
            .await
            .unwrap();

        let enode = node.enode_url();
        assert!(enode.contains(":30305"));
    }

    #[tokio::test]
    async fn get_local_p2p_node_uses_given_ip_when_discovery_is_specific() {
        let secret_key = SecretKey::new(&mut rand::thread_rng());
        let node = get_local_p2p_node("127.0.0.1", "30310", "127.0.0.1", "30311", &secret_key)
            .await
            .unwrap();

        let enode = node.enode_url();
        assert!(enode.contains(":30311"));
    }
}<|MERGE_RESOLUTION|>--- conflicted
+++ resolved
@@ -107,18 +107,12 @@
     Ok((path, s))
 }
 
-<<<<<<< HEAD
 pub async fn get_bootnodes(
     mut bootnodes: Vec<Node>,
     network: &Network,
     data_dir: &str,
 ) -> Vec<Node> {
-=======
-pub async fn get_bootnodes(bootnodes: Vec<Node>, network: &Network, data_dir: &str) -> Vec<Node> {
     const NODE_CONFIG_FILE: &str = "node_config.json";
-    let mut bootnodes: Vec<Node> = bootnodes.clone();
-
->>>>>>> 3591f26b
     match network {
         Network::Mainnet => {
             tracing::info!("Adding mainnet preset bootnodes");
