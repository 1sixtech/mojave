--- conflicted
+++ resolved
@@ -5,8 +5,8 @@
     rpc::start_api,
     types::{MojaveNode, NodeConfigFile, NodeOptions},
     utils::{
-        get_local_p2p_node, parse_socket_addr, read_jwtsecret_file, resolve_data_dir,
-        store_node_config_file,
+        get_authrpc_socket_addr, get_http_socket_addr, get_local_p2p_node, read_jwtsecret_file,
+        resolve_data_dir, store_node_config_file,
     },
 };
 use ethrex_blockchain::BlockchainType;
@@ -113,19 +113,10 @@
 
     pub async fn run(self, options: &NodeOptions) -> Result<()> {
         let rpc_shutdown = CancellationToken::new();
-<<<<<<< HEAD
         let jwt_secret = read_jwtsecret_file(&options.authrpc_jwtsecret).await?;
-        let http_addr = parse_socket_addr(&options.http_addr, &options.http_port).await?;
-        let authrpc_addr = parse_socket_addr(&options.authrpc_addr, &options.authrpc_port).await?;
-        let api_task = tokio::spawn(start_api(
-            http_addr,
-            authrpc_addr,
-=======
-        let jwt_secret = read_jwtsecret_file(&options.authrpc_jwtsecret)?;
         let api_task = start_api(
-            get_http_socket_addr(&options.http_addr, &options.http_port),
-            get_authrpc_socket_addr(&options.authrpc_addr, &options.authrpc_port),
->>>>>>> 582523b5
+            get_http_socket_addr(&options.http_addr, &options.http_port).await?,
+            get_authrpc_socket_addr(&options.authrpc_addr, &options.authrpc_port).await?,
             self.store,
             self.blockchain,
             jwt_secret,
@@ -140,14 +131,8 @@
         );
         tokio::select! {
             res = api_task => {
-                match res {
-                    Ok(Ok(_)) => {}
-                    Ok(Err(e)) => {
-                        tracing::error!("API task returned error: {}", e);
-                    }
-                    Err(err) => {
-                        tracing::error!("API task failed to join: {}", err);
-                    }
+                if let Err(error) = res {
+                    tracing::error!("API task returned error: {}", error);
                 }
             }
             _ = tokio::signal::ctrl_c() => {
