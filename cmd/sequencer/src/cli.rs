use clap::{ArgAction, ArgGroup, Parser, Subcommand};
use mojave_block_producer::types::BlockProducerOptions;
use mojave_node_lib::types::{Node, SyncMode};
use mojave_utils::network::Network;
use tracing::Level;

#[derive(Parser)]
pub struct Options {
    #[arg(
        long = "network",
        default_value_t = Network::default(),
        value_name = "GENESIS_FILE_PATH",
        help = "Receives a `Genesis` struct in json format. This is the only argument which is required. You can look at some example genesis files at `test_data/genesis*`.",
        long_help = "Alternatively, the name of a known network can be provided instead to use its preset genesis file and include its preset bootnodes. The networks currently supported include holesky, sepolia, hoodi and mainnet.",
        help_heading = "Node options",
        env = "ETHREX_NETWORK",
        value_parser = clap::value_parser!(Network),
    )]
    pub network: Network,

    #[arg(
    	long = "bootnodes",
     	value_parser = clap::value_parser!(Node),
      	value_name = "BOOTNODE_LIST",
       	value_delimiter = ',',
        num_args = 1..,
        help = "Comma separated enode URLs for P2P discovery bootstrap.",
        help_heading = "P2P options"
    )]
    pub bootnodes: Vec<Node>,

    #[arg(
        long = "syncmode",
        default_value = "full",
        value_enum,
        value_name = "SYNC_MODE",
        help = "The way in which the node will sync its state.",
        long_help = "Can be either \"full\" or \"snap\" with \"full\" as default value.",
        help_heading = "P2P options"
    )]
    pub syncmode: Option<SyncMode>,

    #[arg(
        long = "sponsorable-addresses",
        value_name = "SPONSORABLE_ADDRESSES_PATH",
        help = "Path to a file containing addresses of contracts to which ethrex_SendTransaction should sponsor txs",
        help_heading = "L2 options"
    )]
    pub sponsorable_addresses_file_path: Option<String>,

    #[arg(
        long = "datadir",
        value_name = "DATABASE_DIRECTORY",
        help = "If the datadir is the word `memory`, ethrex will use the InMemory Engine",
        default_value = "mojave",
        help = "Receives the name of the directory where the Database is located.",
        long_help = "If the datadir is the word `memory`, ethrex will use the `InMemory Engine`.",
        help_heading = "Node options",
        env = "ETHREX_DATADIR"
    )]
    pub datadir: String,

    #[arg(
        long = "force",
        help = "Force remove the database",
        long_help = "Delete the database without confirmation.",
        action = clap::ArgAction::SetTrue,
        help_heading = "Node options"
    )]
    pub force: bool,

    #[arg(
        long = "metrics.addr",
        value_name = "ADDRESS",
        default_value = "0.0.0.0",
        help_heading = "Node options"
    )]
    pub metrics_addr: String,

    #[arg(
        long = "metrics.port",
        value_name = "PROMETHEUS_METRICS_PORT",
        default_value = "9090", // Default Prometheus port (https://prometheus.io/docs/tutorials/getting_started/#show-me-how-it-is-done).
        help_heading = "Node options",
        env = "ETHREX_METRICS_PORT"
    )]
    pub metrics_port: String,

    #[arg(
        long = "metrics",
        action = ArgAction::SetTrue,
        help = "Enable metrics collection and exposition",
        help_heading = "Node options"
    )]
    pub metrics_enabled: bool,

    #[arg(
        long = "http.addr",
        default_value = "0.0.0.0",
        value_name = "ADDRESS",
        help = "Listening address for the http rpc server.",
        help_heading = "RPC options",
        env = "ETHREX_HTTP_ADDR"
    )]
    pub http_addr: String,

    #[arg(
        long = "http.port",
        default_value = "8545",
        value_name = "PORT",
        help = "Listening port for the http rpc server.",
        help_heading = "RPC options",
        env = "ETHREX_HTTP_PORT"
    )]
    pub http_port: String,

    #[arg(
        long = "authrpc.addr",
        default_value = "localhost",
        value_name = "ADDRESS",
        help = "Listening address for the authenticated rpc server.",
        help_heading = "RPC options"
    )]
    pub authrpc_addr: String,

    #[arg(
        long = "authrpc.port",
        default_value = "8551",
        value_name = "PORT",
        help = "Listening port for the authenticated rpc server.",
        help_heading = "RPC options"
    )]
    pub authrpc_port: String,

    #[arg(
        long = "authrpc.jwtsecret",
        default_value = "jwt.hex",
        value_name = "JWTSECRET_PATH",
        help = "Receives the jwt secret used for authenticated rpc requests.",
        help_heading = "RPC options"
    )]
    pub authrpc_jwtsecret: String,

    #[arg(
    	long = "p2p.enabled",
     	default_value = "true",
      	value_name = "P2P_ENABLED",
       	action = ArgAction::SetTrue,
        help_heading = "P2P options"
    )]
    pub p2p_enabled: bool,

    #[arg(
        long = "p2p.addr",
        default_value = "0.0.0.0",
        value_name = "ADDRESS",
        help_heading = "P2P options"
    )]
    pub p2p_addr: String,

    #[arg(
        long = "p2p.port",
        default_value = "30303",
        value_name = "PORT",
        help_heading = "P2P options"
    )]
    pub p2p_port: String,

    #[arg(
        long = "discovery.addr",
        default_value = "0.0.0.0",
        value_name = "ADDRESS",
        help = "UDP address for P2P discovery.",
        help_heading = "P2P options"
    )]
    pub discovery_addr: String,

    #[arg(
        long = "discovery.port",
        default_value = "30303",
        value_name = "PORT",
        help = "UDP port for P2P discovery.",
        help_heading = "P2P options"
    )]
    pub discovery_port: String,
}

impl From<&Options> for mojave_node_lib::types::NodeOptions {
    fn from(options: &Options) -> Self {
        Self {
            http_addr: options.http_addr.clone(),
            http_port: options.http_port.clone(),
            authrpc_addr: options.authrpc_addr.clone(),
            authrpc_port: options.authrpc_port.clone(),
            authrpc_jwtsecret: options.authrpc_jwtsecret.clone(),
            p2p_enabled: options.p2p_enabled,
            p2p_addr: options.p2p_addr.clone(),
            p2p_port: options.p2p_port.clone(),
            discovery_addr: options.discovery_addr.clone(),
            discovery_port: options.discovery_port.clone(),
            network: options.network.clone(),
            bootnodes: options.bootnodes.clone(),
            datadir: options.datadir.clone(),
            syncmode: options.syncmode.unwrap_or(SyncMode::Full),
            sponsorable_addresses_file_path: options.sponsorable_addresses_file_path.clone(),
            metrics_addr: options.metrics_addr.clone(),
            metrics_port: options.metrics_port.clone(),
            metrics_enabled: options.metrics_enabled,
            force: options.force,
        }
    }
}

#[allow(clippy::upper_case_acronyms)]
#[derive(Parser)]
#[command(
    name = "mojave-sequencer",
    author,
    version,
    about = "Mojave is a blockchain node implementation for the Mojave network",
    arg_required_else_help = true
)]
pub struct Cli {
    #[arg(
        long = "log.level",
        value_name = "LOG_LEVEL",
        help = "The verbosity level used for logs.",
        long_help = "Possible values: info, debug, trace, warn, error",
        help_heading = "Node options"
    )]
    pub log_level: Option<Level>,
    #[command(subcommand)]
    pub command: Command,
}

impl Cli {
    pub fn run() -> Self {
        Self::parse()
    }
}

#[derive(Subcommand)]
pub enum Command {
    #[command(name = "init", about = "Run the sequencer")]
    Start {
        #[command(flatten)]
        options: Options,
        #[command(flatten)]
        sequencer_options: SequencerOptions,
    },
}

#[derive(Debug, Parser)]
#[clap(group(ArgGroup::new("mojave::SequencerOptions")))]
pub struct SequencerOptions {
    #[arg(
        long = "full_node.addresses",
        help = "Allowed domain(s) and port(s) for the sequencer in the form 'domain:port', can be specified multiple times",
        help_heading = "Full Node Options",
        default_value = "http://0.0.0.0:8545",
        value_delimiter = ','
    )]
    pub full_node_addresses: Vec<String>,
    #[arg(
        long = "prover.address",
        help = "Allowed domain(s) and port(s) for the prover in the form 'domain:port'",
        help_heading = "Prover Options",
        default_value = "http://0.0.0.0:3900"
    )]
    pub prover_address: String,
    #[arg(
        long = "block_time",
        help = "Block creation interval in milliseconds",
        default_value = "1000"
    )]
    pub block_time: u64,
    #[arg(long = "private_key", help = "Private key used for signing blocks")]
    pub private_key: String,
<<<<<<< HEAD
=======
}

impl std::fmt::Debug for SequencerOptions {
    fn fmt(&self, f: &mut std::fmt::Formatter<'_>) -> std::fmt::Result {
        f.debug_struct("SequencerOptions")
            .field("full_node_addresses", &self.full_node_addresses)
            .field("block_time", &self.block_time)
            .finish()
    }
}

impl From<&SequencerOptions> for BlockProducerOptions {
    fn from(value: &SequencerOptions) -> Self {
        Self {
            full_node_addresses: value.full_node_addresses.clone(),
            prover_address: value.prover_address.clone(),
            block_time: value.block_time,
            private_key: value.private_key.clone(),
        }
    }
>>>>>>> b5e90852
}<|MERGE_RESOLUTION|>--- conflicted
+++ resolved
@@ -276,17 +276,6 @@
     pub block_time: u64,
     #[arg(long = "private_key", help = "Private key used for signing blocks")]
     pub private_key: String,
-<<<<<<< HEAD
-=======
-}
-
-impl std::fmt::Debug for SequencerOptions {
-    fn fmt(&self, f: &mut std::fmt::Formatter<'_>) -> std::fmt::Result {
-        f.debug_struct("SequencerOptions")
-            .field("full_node_addresses", &self.full_node_addresses)
-            .field("block_time", &self.block_time)
-            .finish()
-    }
 }
 
 impl From<&SequencerOptions> for BlockProducerOptions {
@@ -298,5 +287,4 @@
             private_key: value.private_key.clone(),
         }
     }
->>>>>>> b5e90852
 }