--- conflicted
+++ resolved
@@ -258,24 +258,4 @@
             .field("block_time", &self.block_time)
             .finish()
     }
-<<<<<<< HEAD
-=======
-}
-
-impl From<&SequencerOptions> for BlockProducerOptions {
-    fn from(value: &SequencerOptions) -> Self {
-        Self {
-            block_time: value.block_time,
-            private_key: value.private_key.clone(),
-        }
-    }
-}
-
-impl From<&SequencerOptions> for ProofCoordinatorOptions {
-    fn from(value: &SequencerOptions) -> Self {
-        Self {
-            prover_address: value.prover_address.clone(),
-        }
-    }
->>>>>>> 2ade5446
 }