--- conflicted
+++ resolved
@@ -32,16 +32,10 @@
             options: _,
             sequencer_options: _,
         } => {
-<<<<<<< HEAD
             let node_options: mojave_node_lib::types::NodeOptions = (&config).into();
 
             let block_producer_options: BlockProducerOptions = (&config).into();
-=======
-            let mut node_options: mojave_node_lib::types::NodeOptions = (&options).into();
-            node_options.datadir = cli.datadir.clone();
-            let block_producer_options: BlockProducerOptions = (&sequencer_options).into();
-            let proof_coordinator_options: ProofCoordinatorOptions = (&sequencer_options).into();
->>>>>>> 2ade5446
+            let proof_coordinator_options: ProofCoordinatorOptions = (&config).into();
             let daemon_opts = DaemonOptions {
                 no_daemon: config.no_daemon,
                 pid_file_path: PathBuf::from(config.datadir.clone()).join(PID_FILE_NAME),
