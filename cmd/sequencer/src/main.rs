--- conflicted
+++ resolved
@@ -10,7 +10,9 @@
     daemon::{DaemonOptions, run_daemonized, stop_daemonized},
     p2p::public_key_from_signing_key,
 };
+use tracing::Level;
 use std::path::PathBuf;
+use std::str::FromStr;
 
 const PID_FILE_NAME: &str = "sequencer.pid";
 const LOG_FILE_NAME: &str = "sequencer.log";
@@ -18,32 +20,23 @@
 fn main() -> Result<()> {
     mojave_utils::logging::init();
     let cli = cli::Cli::run();
+    let config = load_config(&cli)?;
 
-    if let Some(log_level) = cli.log_level {
-        mojave_utils::logging::change_level(log_level);
+    if let Some(log_level) = &cli.log_level {
+        mojave_utils::logging::change_level(Level::from_str(log_level)?);
     }
     match cli.command {
         Command::Start {
-            options,
-            sequencer_options,
+            options: _,
+            sequencer_options: _,
         } => {
-<<<<<<< HEAD
-            let node_options: mojave_node_lib::types::NodeOptions = load_config(options)?;
-            let node = MojaveNode::init(&node_options)
-                .await
-                .unwrap_or_else(|error| {
-                    tracing::error!("Failed to initialize the node: {}", error);
-                    std::process::exit(1);
-                });
-=======
-            let mut node_options: mojave_node_lib::types::NodeOptions = (&options).into();
-            node_options.datadir = cli.datadir.clone();
->>>>>>> 39c44195
-            let block_producer_options: BlockProducerOptions = (&sequencer_options).into();
+            let node_options: mojave_node_lib::types::NodeOptions = (&config).into();
+            
+            let block_producer_options: BlockProducerOptions = (&config).into();
             let daemon_opts = DaemonOptions {
-                no_daemon: options.no_daemon,
-                pid_file_path: PathBuf::from(cli.datadir.clone()).join(PID_FILE_NAME),
-                log_file_path: PathBuf::from(cli.datadir).join(LOG_FILE_NAME),
+                no_daemon: config.no_daemon,
+                pid_file_path: PathBuf::from(config.datadir.clone()).join(PID_FILE_NAME),
+                log_file_path: PathBuf::from(config.datadir).join(LOG_FILE_NAME),
             };
 
             run_daemonized(daemon_opts, || async move {
@@ -61,9 +54,9 @@
                 tracing::error!("Failed to start daemonized node: {}", err);
             });
         }
-        Command::Stop => stop_daemonized(PathBuf::from(cli.datadir.clone()).join(PID_FILE_NAME))?,
+        Command::Stop => stop_daemonized(PathBuf::from(config.datadir.clone()).join(PID_FILE_NAME))?,
         Command::GetPubKey => {
-            let signer = get_signer(&cli.datadir)?;
+            let signer = get_signer(&config.datadir)?;
             let public_key = public_key_from_signing_key(&signer);
             let public_key = hex::encode(public_key);
             println!("{public_key}");
