--- conflicted
+++ resolved
@@ -18,8 +18,7 @@
 anyhow = { workspace = true }
 clap = { workspace = true }
 hex = { workspace = true }
-<<<<<<< HEAD
-tokio = { workspace = true, features = ["macros", "rt"] }
+tokio = { workspace = true, features = ["macros", "rt", "sync"] }
 tracing = { workspace = true }
 figment = { version = "0.10.19", features = [
   "env",
@@ -27,8 +26,4 @@
   "serde_json",
   "toml",
 ] }
-serde.workspace = true
-=======
-tokio = { workspace = true, features = ["macros", "rt", "sync"] }
-tracing = { workspace = true }
->>>>>>> 2ade5446
+serde.workspace = true