--- conflicted
+++ resolved
@@ -88,8 +88,7 @@
 	docker build -t 1sixtech/mojave .
 
 docker-run:
-<<<<<<< HEAD
-	docker run -p 8545:8545 mojave
+	docker run -p 8545:8545 1sixtech/mojave
 
 
 # ==============================================================================
@@ -109,6 +108,4 @@
 
 test-e2e:
 	sh ./test_data/tests-e2e.sh || (echo "E2E tests failed"; exit 1)
-=======
-	docker run -p 8545:8545 1sixtech/mojave
->>>>>>> 25329091
+	