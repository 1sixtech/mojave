#!/usr/bin/env just --justfile

current-dir := `pwd`

# List all of the available commands.
default:
	just --list

build-mojave:
	cargo build --release

clean:
	rm -rf mojave-full-node mojave-sequencer

# Run both node and sequencer in parallel, with sequencer waiting for node
full: clean
	./start.sh

node:
    export $(cat .env | xargs) && \
    cargo run --release --bin mojave-full-node init \
        --network ./test_data/genesis.json \
        --sequencer.address http://0.0.0.0:1739 \
        --datadir {{current-dir}}/mojave-full-node

sequencer:
    export $(cat .env | xargs) && \
    cargo run --release --bin mojave-sequencer init \
        --network ./test_data/genesis.json \
        --http.port 1739 \
        --full_node.addresses http://0.0.0.0:8545 \
        --datadir {{current-dir}}/mojave-sequencer \
<<<<<<< HEAD
        --private_key ${PRIVATE_KEY}
=======
        --private_key 0xaaaaaaaaaaaaaaaaaaaaaaaaaaaaaaaaaaaaaaaaaaaaaaaaaaaaaaaaaaaaaaaa
>>>>>>> 23a0b46a

generate-key-pair:
	cargo build --bin mojave
	export $(cat .env | xargs) && \
	cargo run --features generate-key-pair --bin mojave generate-key-pair

# Fix some issues
fix flags="":
	cargo fix --allow-staged --all-targets {{flags}}
	cargo clippy --fix --allow-staged --all-targets {{flags}}
	cargo fmt --all

	# requires: cargo install cargo-shear
	cargo shear --fix

	# requires: cargo install cargo-sort
	cargo sort --workspace

	# requires: cargo install cargo-audit
	# cargo audit

	# Update any patch versions
	cargo update

	# cargo install taplo-cli --locked
	taplo fmt

upgrade-ethrex:
	./cmd/update_ethrex_rev.sh

# Upgrade any tooling
upgrade:
	# Update any patch versions
	cargo update

	# Requires: cargo install cargo-upgrades cargo-edit
	cargo upgrade --incompatible

# Build the packages
build:
	cargo build

# Build and serve documentation
doc:
	cargo doc --open --no-deps

# Watch and rebuild documentation on changes
doc-watch:
	cargo watch -x "doc --no-deps"

docker-build:
	docker build -t 1sixtech/mojave .

docker-run:
	docker run -p 8545:8545 1sixtech/mojave

test: 
	sh test_data/tests-e2e.sh<|MERGE_RESOLUTION|>--- conflicted
+++ resolved
@@ -30,11 +30,7 @@
         --http.port 1739 \
         --full_node.addresses http://0.0.0.0:8545 \
         --datadir {{current-dir}}/mojave-sequencer \
-<<<<<<< HEAD
-        --private_key ${PRIVATE_KEY}
-=======
         --private_key 0xaaaaaaaaaaaaaaaaaaaaaaaaaaaaaaaaaaaaaaaaaaaaaaaaaaaaaaaaaaaaaaaa
->>>>>>> 23a0b46a
 
 generate-key-pair:
 	cargo build --bin mojave
@@ -91,5 +87,5 @@
 docker-run:
 	docker run -p 8545:8545 1sixtech/mojave
 
-test: 
-	sh test_data/tests-e2e.sh+test: clean
+	bash test_data/tests-e2e.sh