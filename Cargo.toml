[workspace]
members = [
  "crates/full-node",
  "crates/sequencer",
  "crates/utils",
  "crates/prover",
  "crates/proof-coordinator",
  "crates/signature",
<<<<<<< HEAD
  "crates/utils",
  "crates/tests",
=======
>>>>>>> cf8b2f5b
]
resolver = "2"

[workspace.dependencies]
# ethrex
ethrex = { git = "https://github.com/1sixtech/ethrex", rev = "d62fcc5accaaa13b9909af04071379219dc6a0b1", default-features = false }
zkvm_interface = { git = "https://github.com/1sixtech/ethrex", rev = "d62fcc5accaaa13b9909af04071379219dc6a0b1", default-features = false }
ethrex-blockchain = { git = "https://github.com/1sixtech/ethrex", rev = "d62fcc5accaaa13b9909af04071379219dc6a0b1", default-features = false }
ethrex-l2 = { git = "https://github.com/1sixtech/ethrex", rev = "d62fcc5accaaa13b9909af04071379219dc6a0b1", default-features = false }
ethrex-l2-common = { git = "https://github.com/1sixtech/ethrex", rev = "d62fcc5accaaa13b9909af04071379219dc6a0b1", default-features = false }
ethrex-metrics = { git = "https://github.com/1sixtech/ethrex", rev = "d62fcc5accaaa13b9909af04071379219dc6a0b1", default-features = false }
ethrex-rpc = { git = "https://github.com/1sixtech/ethrex", rev = "d62fcc5accaaa13b9909af04071379219dc6a0b1", default-features = false }
ethrex-storage-rollup = { git = "https://github.com/1sixtech/ethrex", rev = "d62fcc5accaaa13b9909af04071379219dc6a0b1", default-features = false }
ethrex-vm = { git = "https://github.com/1sixtech/ethrex", rev = "d62fcc5accaaa13b9909af04071379219dc6a0b1", default-features = false }
ethrex-common = { git = "https://github.com/1sixtech/ethrex", rev = "d62fcc5accaaa13b9909af04071379219dc6a0b1" }
ethrex-p2p = { git = "https://github.com/1sixtech/ethrex", rev = "d62fcc5accaaa13b9909af04071379219dc6a0b1" }
ethrex-rlp = { git = "https://github.com/1sixtech/ethrex", rev = "d62fcc5accaaa13b9909af04071379219dc6a0b1" }
ethrex-storage = { git = "https://github.com/1sixtech/ethrex", rev = "d62fcc5accaaa13b9909af04071379219dc6a0b1" }
ethrex-prover = { git = "https://github.com/1sixtech/ethrex", rev = "d62fcc5accaaa13b9909af04071379219dc6a0b1" }

# mojave
mojave-block-builder = { path = "crates/block-builder" }
mojave-chain-utils = { path = "crates/utils" }
mojave-client = { path = "crates/client" }
mojave-full-node = { path = "crates/full-node" }
mojave-prover = { path = "crates/prover" }
mojave-sequencer = { path = "crates/sequencer" }
mojave-signature = { path = "crates/signature" }
mojave-tests = { path = "crates/tests" }

anyhow = { version = "1.0" }
axum = "0.8.1"
clap = { version = "4.5", default-features = false }
ed25519-dalek = { version = "2.1.1", features = ["rand_core", "serde"] }
futures = "0.3"
hex = "0.4.3"
k256 = { version = "0.13.3", features = ["ecdh"] }
lazy_static = "1.5.0"
rand = { version = "0.8.5", default-features = false }
reqwest = { version = "0.12.7", features = ["json"] }
secp256k1 = { version = "0.29.1", default-features = false, features = [
  "serde",
] }
serde = { version = "1.0", default-features = false }
serde_json = "1.0"
thiserror = "2"
tokio = { version = "1", default-features = false }
tokio-stream = { version = "0.1.17" }
tokio-util = { version = "0.7", default-features = false }
tower-http = { version = "0.6.2", default-features = false }
tracing = "0.1"
tracing-subscriber = "0.3"
trait-variant = "0.1"

[patch.crates-io]
secp256k1 = { git = "https://github.com/sp1-patches/rust-secp256k1", tag = "patch-0.29.1-sp1-5.0.0" }<|MERGE_RESOLUTION|>--- conflicted
+++ resolved
@@ -6,11 +6,8 @@
   "crates/prover",
   "crates/proof-coordinator",
   "crates/signature",
-<<<<<<< HEAD
   "crates/utils",
   "crates/tests",
-=======
->>>>>>> cf8b2f5b
 ]
 resolver = "2"
 
